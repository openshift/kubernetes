--- conflicted
+++ resolved
@@ -8,31 +8,18 @@
 
 require (
 	github.com/moby/sys/mountinfo v0.7.2
-<<<<<<< HEAD
-	github.com/stretchr/testify v1.10.0
-	golang.org/x/sys v0.36.0
-=======
 	github.com/stretchr/testify v1.11.1
 	golang.org/x/sys v0.38.0
->>>>>>> 08b53672
 	k8s.io/klog/v2 v2.130.1
 	k8s.io/utils v0.0.0-20251002143259-bc988d571ff4
 )
 
 require (
-<<<<<<< HEAD
-	github.com/davecgh/go-spew v1.1.2-0.20180830191138-d8f796af33cc // indirect
-	github.com/go-logr/logr v1.4.2 // indirect
-	github.com/kr/pretty v0.3.1 // indirect
-	github.com/pmezard/go-difflib v1.0.1-0.20181226105442-5d4384ee4fb2 // indirect
-	github.com/rogpeppe/go-internal v1.13.1 // indirect
-=======
 	github.com/davecgh/go-spew v1.1.1 // indirect
 	github.com/go-logr/logr v1.4.3 // indirect
 	github.com/kr/pretty v0.3.1 // indirect
 	github.com/pmezard/go-difflib v1.0.0 // indirect
 	github.com/rogpeppe/go-internal v1.14.1 // indirect
->>>>>>> 08b53672
 	gopkg.in/check.v1 v1.0.0-20201130134442-10cb98267c6c // indirect
 	gopkg.in/yaml.v3 v3.0.1 // indirect
 )