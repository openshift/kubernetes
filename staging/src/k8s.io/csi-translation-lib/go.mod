// This is a generated file. Do not edit directly.

module k8s.io/csi-translation-lib

go 1.25.0

godebug default=go1.25

require (
	github.com/stretchr/testify v1.11.1
	k8s.io/api v0.0.0
	k8s.io/apimachinery v0.0.0
	k8s.io/klog/v2 v2.130.1
)

require (
	github.com/davecgh/go-spew v1.1.2-0.20180830191138-d8f796af33cc // indirect
	github.com/fxamacker/cbor/v2 v2.9.0 // indirect
	github.com/go-logr/logr v1.4.3 // indirect
	github.com/google/uuid v1.6.0 // indirect
	github.com/json-iterator/go v1.1.12 // indirect
	github.com/kr/text v0.2.0 // indirect
	github.com/modern-go/concurrent v0.0.0-20180306012644-bacd9c7ef1dd // indirect
	github.com/modern-go/reflect2 v1.0.3-0.20250322232337-35a7c28c31ee // indirect
	github.com/pmezard/go-difflib v1.0.1-0.20181226105442-5d4384ee4fb2 // indirect
	github.com/x448/float16 v0.8.4 // indirect
	go.yaml.in/yaml/v2 v2.4.2 // indirect
	golang.org/x/net v0.43.0 // indirect
<<<<<<< HEAD
	golang.org/x/text v0.29.0 // indirect
=======
	golang.org/x/text v0.28.0 // indirect
>>>>>>> e1b996a4
	gopkg.in/inf.v0 v0.9.1 // indirect
	gopkg.in/yaml.v3 v3.0.1 // indirect
	k8s.io/kube-openapi v0.0.0-20250910181357-589584f1c912 // indirect
	k8s.io/utils v0.0.0-20250604170112-4c0f3b243397 // indirect
	sigs.k8s.io/json v0.0.0-20250730193827-2d320260d730 // indirect
	sigs.k8s.io/randfill v1.0.0 // indirect
	sigs.k8s.io/structured-merge-diff/v6 v6.3.0 // indirect
)

replace (
	github.com/onsi/ginkgo/v2 => github.com/openshift/onsi-ginkgo/v2 v2.6.1-0.20251001123353-fd5b1fb35db1
	k8s.io/api => ../api
	k8s.io/apimachinery => ../apimachinery
)<|MERGE_RESOLUTION|>--- conflicted
+++ resolved
@@ -26,11 +26,7 @@
 	github.com/x448/float16 v0.8.4 // indirect
 	go.yaml.in/yaml/v2 v2.4.2 // indirect
 	golang.org/x/net v0.43.0 // indirect
-<<<<<<< HEAD
 	golang.org/x/text v0.29.0 // indirect
-=======
-	golang.org/x/text v0.28.0 // indirect
->>>>>>> e1b996a4
 	gopkg.in/inf.v0 v0.9.1 // indirect
 	gopkg.in/yaml.v3 v3.0.1 // indirect
 	k8s.io/kube-openapi v0.0.0-20250910181357-589584f1c912 // indirect
@@ -41,7 +37,6 @@
 )
 
 replace (
-	github.com/onsi/ginkgo/v2 => github.com/openshift/onsi-ginkgo/v2 v2.6.1-0.20251001123353-fd5b1fb35db1
 	k8s.io/api => ../api
 	k8s.io/apimachinery => ../apimachinery
 )