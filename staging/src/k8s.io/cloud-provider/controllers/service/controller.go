/*
Copyright 2015 The Kubernetes Authors.

Licensed under the Apache License, Version 2.0 (the "License");
you may not use this file except in compliance with the License.
You may obtain a copy of the License at

    http://www.apache.org/licenses/LICENSE-2.0

Unless required by applicable law or agreed to in writing, software
distributed under the License is distributed on an "AS IS" BASIS,
WITHOUT WARRANTIES OR CONDITIONS OF ANY KIND, either express or implied.
See the License for the specific language governing permissions and
limitations under the License.
*/

package service

import (
	"context"
	"fmt"
	"reflect"
	"sync"
	"time"

	v1 "k8s.io/api/core/v1"
	"k8s.io/apimachinery/pkg/api/errors"
	"k8s.io/apimachinery/pkg/labels"
	"k8s.io/apimachinery/pkg/util/runtime"
	"k8s.io/apimachinery/pkg/util/sets"
	"k8s.io/apimachinery/pkg/util/wait"
	coreinformers "k8s.io/client-go/informers/core/v1"
	clientset "k8s.io/client-go/kubernetes"
	"k8s.io/client-go/kubernetes/scheme"
	v1core "k8s.io/client-go/kubernetes/typed/core/v1"
	corelisters "k8s.io/client-go/listers/core/v1"
	"k8s.io/client-go/tools/cache"
	"k8s.io/client-go/tools/record"
	"k8s.io/client-go/util/workqueue"
	cloudprovider "k8s.io/cloud-provider"
	servicehelper "k8s.io/cloud-provider/service/helpers"
	"k8s.io/component-base/featuregate"
	controllersmetrics "k8s.io/component-base/metrics/prometheus/controllers"
	"k8s.io/component-base/metrics/prometheus/ratelimiter"
	"k8s.io/klog/v2"
)

const (
	// Interval of synchronizing service status from apiserver
	serviceSyncPeriod = 30 * time.Second
	// Interval of synchronizing node status from apiserver
	nodeSyncPeriod = 100 * time.Second

	// How long to wait before retrying the processing of a service change.
	// If this changes, the sleep in hack/jenkins/e2e.sh before downing a cluster
	// should be changed appropriately.
	minRetryDelay = 5 * time.Second
	maxRetryDelay = 300 * time.Second
	// ToBeDeletedTaint is a taint used by the CLuster Autoscaler before marking a node for deletion. Defined in
	// https://github.com/kubernetes/autoscaler/blob/e80ab518340f88f364fe3ef063f8303755125971/cluster-autoscaler/utils/deletetaint/delete.go#L36
	ToBeDeletedTaint = "ToBeDeletedByClusterAutoscaler"
)

type cachedService struct {
	// The cached state of the service
	state *v1.Service
}

type serviceCache struct {
	mu         sync.RWMutex // protects serviceMap
	serviceMap map[string]*cachedService
}

// Controller keeps cloud provider service resources
// (like load balancers) in sync with the registry.
type Controller struct {
	cloud            cloudprovider.Interface
	knownHosts       []*v1.Node
	servicesToUpdate sets.String
	kubeClient       clientset.Interface
	clusterName      string
	balancer         cloudprovider.LoadBalancer
	// TODO(#85155): Stop relying on this and remove the cache completely.
	cache               *serviceCache
	serviceLister       corelisters.ServiceLister
	serviceListerSynced cache.InformerSynced
	eventBroadcaster    record.EventBroadcaster
	eventRecorder       record.EventRecorder
	nodeLister          corelisters.NodeLister
	nodeListerSynced    cache.InformerSynced
	// services that need to be synced
	queue workqueue.RateLimitingInterface

	// nodeSyncLock ensures there is only one instance of triggerNodeSync getting executed at one time
	// and protects internal states (needFullSync) of nodeSync
	nodeSyncLock sync.Mutex
	// nodeSyncCh triggers nodeSyncLoop to run
	nodeSyncCh chan interface{}
	// needFullSync indicates if the nodeSyncInternal will do a full node sync on all LB services.
	needFullSync bool
}

// New returns a new service controller to keep cloud provider service resources
// (like load balancers) in sync with the registry.
func New(
	cloud cloudprovider.Interface,
	kubeClient clientset.Interface,
	serviceInformer coreinformers.ServiceInformer,
	nodeInformer coreinformers.NodeInformer,
	clusterName string,
	featureGate featuregate.FeatureGate,
) (*Controller, error) {
	broadcaster := record.NewBroadcaster()
	recorder := broadcaster.NewRecorder(scheme.Scheme, v1.EventSource{Component: "service-controller"})

	if kubeClient != nil && kubeClient.CoreV1().RESTClient().GetRateLimiter() != nil {
		if err := ratelimiter.RegisterMetricAndTrackRateLimiterUsage(subSystemName, kubeClient.CoreV1().RESTClient().GetRateLimiter()); err != nil {
			return nil, err
		}
	}

	registerMetrics()
	s := &Controller{
		cloud:            cloud,
		knownHosts:       []*v1.Node{},
		kubeClient:       kubeClient,
		clusterName:      clusterName,
		cache:            &serviceCache{serviceMap: make(map[string]*cachedService)},
		eventBroadcaster: broadcaster,
		eventRecorder:    recorder,
		nodeLister:       nodeInformer.Lister(),
		nodeListerSynced: nodeInformer.Informer().HasSynced,
		queue:            workqueue.NewNamedRateLimitingQueue(workqueue.NewItemExponentialFailureRateLimiter(minRetryDelay, maxRetryDelay), "service"),
		// nodeSyncCh has a size 1 buffer. Only one pending sync signal would be cached.
		nodeSyncCh: make(chan interface{}, 1),
	}

	serviceInformer.Informer().AddEventHandlerWithResyncPeriod(
		cache.ResourceEventHandlerFuncs{
			AddFunc: func(cur interface{}) {
				svc, ok := cur.(*v1.Service)
				// Check cleanup here can provide a remedy when controller failed to handle
				// changes before it exiting (e.g. crashing, restart, etc.).
				if ok && (wantsLoadBalancer(svc) || needsCleanup(svc)) {
					s.enqueueService(cur)
				}
			},
			UpdateFunc: func(old, cur interface{}) {
				oldSvc, ok1 := old.(*v1.Service)
				curSvc, ok2 := cur.(*v1.Service)
				if ok1 && ok2 && (s.needsUpdate(oldSvc, curSvc) || needsCleanup(curSvc)) {
					s.enqueueService(cur)
				}
			},
			// No need to handle deletion event because the deletion would be handled by
			// the update path when the deletion timestamp is added.
		},
		serviceSyncPeriod,
	)
	s.serviceLister = serviceInformer.Lister()
	s.serviceListerSynced = serviceInformer.Informer().HasSynced

	nodeInformer.Informer().AddEventHandlerWithResyncPeriod(
		cache.ResourceEventHandlerFuncs{
			AddFunc: func(cur interface{}) {
				s.triggerNodeSync()
			},
			UpdateFunc: func(old, cur interface{}) {
				oldNode, ok := old.(*v1.Node)
				if !ok {
					return
				}

				curNode, ok := cur.(*v1.Node)
				if !ok {
					return
				}

				if !shouldSyncNode(oldNode, curNode) {
					return
				}

				s.triggerNodeSync()
			},
			DeleteFunc: func(old interface{}) {
				s.triggerNodeSync()
			},
		},
		time.Duration(0),
	)

	if err := s.init(); err != nil {
		return nil, err
	}

	return s, nil
}

// needFullSyncAndUnmark returns the value and needFullSync and marks the field to false.
func (c *Controller) needFullSyncAndUnmark() bool {
	c.nodeSyncLock.Lock()
	defer c.nodeSyncLock.Unlock()
	ret := c.needFullSync
	c.needFullSync = false
	return ret
}

// obj could be an *v1.Service, or a DeletionFinalStateUnknown marker item.
func (c *Controller) enqueueService(obj interface{}) {
	key, err := cache.DeletionHandlingMetaNamespaceKeyFunc(obj)
	if err != nil {
		runtime.HandleError(fmt.Errorf("couldn't get key for object %#v: %v", obj, err))
		return
	}
	c.queue.Add(key)
}

// Run starts a background goroutine that watches for changes to services that
// have (or had) LoadBalancers=true and ensures that they have
// load balancers created and deleted appropriately.
// serviceSyncPeriod controls how often we check the cluster's services to
// ensure that the correct load balancers exist.
// nodeSyncPeriod controls how often we check the cluster's nodes to determine
// if load balancers need to be updated to point to a new set.
//
// It's an error to call Run() more than once for a given ServiceController
// object.
func (c *Controller) Run(ctx context.Context, workers int, controllerManagerMetrics *controllersmetrics.ControllerManagerMetrics) {
	defer runtime.HandleCrash()
	defer c.queue.ShutDown()

	// Start event processing pipeline.
	c.eventBroadcaster.StartStructuredLogging(0)
	c.eventBroadcaster.StartRecordingToSink(&v1core.EventSinkImpl{Interface: c.kubeClient.CoreV1().Events("")})
	defer c.eventBroadcaster.Shutdown()

	klog.Info("Starting service controller")
	defer klog.Info("Shutting down service controller")
	controllerManagerMetrics.ControllerStarted("service")
	defer controllerManagerMetrics.ControllerStopped("service")

	if !cache.WaitForNamedCacheSync("service", ctx.Done(), c.serviceListerSynced, c.nodeListerSynced) {
		return
	}

	for i := 0; i < workers; i++ {
		go wait.UntilWithContext(ctx, c.worker, time.Second)
	}

	go c.nodeSyncLoop(ctx, workers)
	go wait.Until(c.triggerNodeSync, nodeSyncPeriod, ctx.Done())

	<-ctx.Done()
}

// triggerNodeSync triggers a nodeSync asynchronously
func (c *Controller) triggerNodeSync() {
	c.nodeSyncLock.Lock()
	defer c.nodeSyncLock.Unlock()
	newHosts, err := listWithPredicate(c.nodeLister, c.getNodeConditionPredicate())
	if err != nil {
		runtime.HandleError(fmt.Errorf("Failed to retrieve current set of nodes from node lister: %v", err))
		// if node list cannot be retrieve, trigger full node sync to be safe.
		c.needFullSync = true
	} else if !nodeSlicesEqualForLB(newHosts, c.knownHosts) {
		// Here the last known state is recorded as knownHosts. For each
		// LB update, the latest node list is retrieved. This is to prevent
		// a stale set of nodes were used to be update loadbalancers when
		// there are many loadbalancers in the clusters. nodeSyncInternal
		// would be triggered until all loadbalancers are updated to the new state.
		klog.V(2).Infof("Node changes detected, triggering a full node sync on all loadbalancer services")
		c.needFullSync = true
		c.knownHosts = newHosts
	}

	select {
	case c.nodeSyncCh <- struct{}{}:
		klog.V(4).Info("Triggering nodeSync")
		return
	default:
		klog.V(4).Info("A pending nodeSync is already in queue")
		return
	}
}

// worker runs a worker thread that just dequeues items, processes them, and marks them done.
// It enforces that the syncHandler is never invoked concurrently with the same key.
func (c *Controller) worker(ctx context.Context) {
	for c.processNextWorkItem(ctx) {
	}
}

// nodeSyncLoop takes nodeSync signal and triggers nodeSync
func (c *Controller) nodeSyncLoop(ctx context.Context, workers int) {
	klog.V(4).Info("nodeSyncLoop Started")
	for {
		select {
		case <-c.nodeSyncCh:
			klog.V(4).Info("nodeSync has been triggered")
			c.nodeSyncInternal(ctx, workers)
		case <-ctx.Done():
			return
		}
	}
}

func (c *Controller) processNextWorkItem(ctx context.Context) bool {
	key, quit := c.queue.Get()
	if quit {
		return false
	}
	defer c.queue.Done(key)

	err := c.syncService(ctx, key.(string))
	if err == nil {
		c.queue.Forget(key)
		return true
	}

	runtime.HandleError(fmt.Errorf("error processing service %v (will retry): %v", key, err))
	c.queue.AddRateLimited(key)
	return true
}

func (c *Controller) init() error {
	if c.cloud == nil {
		return fmt.Errorf("WARNING: no cloud provider provided, services of type LoadBalancer will fail")
	}

	balancer, ok := c.cloud.LoadBalancer()
	if !ok {
		return fmt.Errorf("the cloud provider does not support external load balancers")
	}
	c.balancer = balancer

	return nil
}

// processServiceCreateOrUpdate operates loadbalancers for the incoming service accordingly.
// Returns an error if processing the service update failed.
func (c *Controller) processServiceCreateOrUpdate(ctx context.Context, service *v1.Service, key string) error {
	// TODO(@MrHohn): Remove the cache once we get rid of the non-finalizer deletion
	// path. Ref https://github.com/kubernetes/enhancements/issues/980.
	cachedService := c.cache.getOrCreate(key)
	if cachedService.state != nil && cachedService.state.UID != service.UID {
		// This happens only when a service is deleted and re-created
		// in a short period, which is only possible when it doesn't
		// contain finalizer.
		if err := c.processLoadBalancerDelete(ctx, cachedService.state, key); err != nil {
			return err
		}
	}
	// Always cache the service, we need the info for service deletion in case
	// when load balancer cleanup is not handled via finalizer.
	cachedService.state = service
	op, err := c.syncLoadBalancerIfNeeded(ctx, service, key)
	if err != nil {
		c.eventRecorder.Eventf(service, v1.EventTypeWarning, "SyncLoadBalancerFailed", "Error syncing load balancer: %v", err)
		return err
	}
	if op == deleteLoadBalancer {
		// Only delete the cache upon successful load balancer deletion.
		c.cache.delete(key)
	}

	return nil
}

type loadBalancerOperation int

const (
	deleteLoadBalancer loadBalancerOperation = iota
	ensureLoadBalancer
)

// syncLoadBalancerIfNeeded ensures that service's status is synced up with loadbalancer
// i.e. creates loadbalancer for service if requested and deletes loadbalancer if the service
// doesn't want a loadbalancer no more. Returns whatever error occurred.
func (c *Controller) syncLoadBalancerIfNeeded(ctx context.Context, service *v1.Service, key string) (loadBalancerOperation, error) {
	// Note: It is safe to just call EnsureLoadBalancer.  But, on some clouds that requires a delete & create,
	// which may involve service interruption.  Also, we would like user-friendly events.

	// Save the state so we can avoid a write if it doesn't change
	previousStatus := service.Status.LoadBalancer.DeepCopy()
	var newStatus *v1.LoadBalancerStatus
	var op loadBalancerOperation
	var err error

	if !wantsLoadBalancer(service) || needsCleanup(service) {
		// Delete the load balancer if service no longer wants one, or if service needs cleanup.
		op = deleteLoadBalancer
		newStatus = &v1.LoadBalancerStatus{}
		_, exists, err := c.balancer.GetLoadBalancer(ctx, c.clusterName, service)
		if err != nil {
			return op, fmt.Errorf("failed to check if load balancer exists before cleanup: %v", err)
		}
		if exists {
			klog.V(2).Infof("Deleting existing load balancer for service %s", key)
			c.eventRecorder.Event(service, v1.EventTypeNormal, "DeletingLoadBalancer", "Deleting load balancer")
			if err := c.balancer.EnsureLoadBalancerDeleted(ctx, c.clusterName, service); err != nil {
				if err == cloudprovider.ImplementedElsewhere {
					klog.V(4).Infof("LoadBalancer for service %s implemented by a different controller %s, Ignoring error on deletion", key, c.cloud.ProviderName())
				} else {
					return op, fmt.Errorf("failed to delete load balancer: %v", err)
				}
			}
		}
		// Always remove finalizer when load balancer is deleted, this ensures Services
		// can be deleted after all corresponding load balancer resources are deleted.
		if err := c.removeFinalizer(service); err != nil {
			return op, fmt.Errorf("failed to remove load balancer cleanup finalizer: %v", err)
		}
		c.eventRecorder.Event(service, v1.EventTypeNormal, "DeletedLoadBalancer", "Deleted load balancer")
	} else {
		// Create or update the load balancer if service wants one.
		op = ensureLoadBalancer
		klog.V(2).Infof("Ensuring load balancer for service %s", key)
		c.eventRecorder.Event(service, v1.EventTypeNormal, "EnsuringLoadBalancer", "Ensuring load balancer")
		// Always add a finalizer prior to creating load balancers, this ensures Services
		// can't be deleted until all corresponding load balancer resources are also deleted.
		if err := c.addFinalizer(service); err != nil {
			return op, fmt.Errorf("failed to add load balancer cleanup finalizer: %v", err)
		}
		newStatus, err = c.ensureLoadBalancer(ctx, service)
		if err != nil {
			if err == cloudprovider.ImplementedElsewhere {
				// ImplementedElsewhere indicates that the ensureLoadBalancer is a nop and the
				// functionality is implemented by a different controller.  In this case, we
				// return immediately without doing anything.
				klog.V(4).Infof("LoadBalancer for service %s implemented by a different controller %s, Ignoring error", key, c.cloud.ProviderName())
				return op, nil
			}
			return op, fmt.Errorf("failed to ensure load balancer: %v", err)
		}
		if newStatus == nil {
			return op, fmt.Errorf("service status returned by EnsureLoadBalancer is nil")
		}

		c.eventRecorder.Event(service, v1.EventTypeNormal, "EnsuredLoadBalancer", "Ensured load balancer")
	}

	if err := c.patchStatus(service, previousStatus, newStatus); err != nil {
		// Only retry error that isn't not found:
		// - Not found error mostly happens when service disappears right after
		//   we remove the finalizer.
		// - We can't patch status on non-exist service anyway.
		if !errors.IsNotFound(err) {
			return op, fmt.Errorf("failed to update load balancer status: %v", err)
		}
	}

	return op, nil
}

func (c *Controller) ensureLoadBalancer(ctx context.Context, service *v1.Service) (*v1.LoadBalancerStatus, error) {
	nodes, err := listWithPredicate(c.nodeLister, c.getNodeConditionPredicate())
	if err != nil {
		return nil, err
	}

	// If there are no available nodes for LoadBalancer service, make a EventTypeWarning event for it.
	if len(nodes) == 0 {
		c.eventRecorder.Event(service, v1.EventTypeWarning, "UnAvailableLoadBalancer", "There are no available nodes for LoadBalancer")
	}

	// - Only one protocol supported per service
	// - Not all cloud providers support all protocols and the next step is expected to return
	//   an error for unsupported protocols
	return c.balancer.EnsureLoadBalancer(ctx, c.clusterName, service, nodes)
}

// ListKeys implements the interface required by DeltaFIFO to list the keys we
// already know about.
func (s *serviceCache) ListKeys() []string {
	s.mu.RLock()
	defer s.mu.RUnlock()
	keys := make([]string, 0, len(s.serviceMap))
	for k := range s.serviceMap {
		keys = append(keys, k)
	}
	return keys
}

// GetByKey returns the value stored in the serviceMap under the given key
func (s *serviceCache) GetByKey(key string) (interface{}, bool, error) {
	s.mu.RLock()
	defer s.mu.RUnlock()
	if v, ok := s.serviceMap[key]; ok {
		return v, true, nil
	}
	return nil, false, nil
}

// ListKeys implements the interface required by DeltaFIFO to list the keys we
// already know about.
func (s *serviceCache) allServices() []*v1.Service {
	s.mu.RLock()
	defer s.mu.RUnlock()
	services := make([]*v1.Service, 0, len(s.serviceMap))
	for _, v := range s.serviceMap {
		services = append(services, v.state)
	}
	return services
}

func (s *serviceCache) get(serviceName string) (*cachedService, bool) {
	s.mu.RLock()
	defer s.mu.RUnlock()
	service, ok := s.serviceMap[serviceName]
	return service, ok
}

func (s *serviceCache) getOrCreate(serviceName string) *cachedService {
	s.mu.Lock()
	defer s.mu.Unlock()
	service, ok := s.serviceMap[serviceName]
	if !ok {
		service = &cachedService{}
		s.serviceMap[serviceName] = service
	}
	return service
}

func (s *serviceCache) set(serviceName string, service *cachedService) {
	s.mu.Lock()
	defer s.mu.Unlock()
	s.serviceMap[serviceName] = service
}

func (s *serviceCache) delete(serviceName string) {
	s.mu.Lock()
	defer s.mu.Unlock()
	delete(s.serviceMap, serviceName)
}

// needsCleanup checks if load balancer needs to be cleaned up as indicated by finalizer.
func needsCleanup(service *v1.Service) bool {
	if !servicehelper.HasLBFinalizer(service) {
		return false
	}

	if service.ObjectMeta.DeletionTimestamp != nil {
		return true
	}

	// Service doesn't want loadBalancer but owns loadBalancer finalizer also need to be cleaned up.
	if service.Spec.Type != v1.ServiceTypeLoadBalancer {
		return true
	}

	return false
}

// needsUpdate checks if load balancer needs to be updated due to change in attributes.
func (c *Controller) needsUpdate(oldService *v1.Service, newService *v1.Service) bool {
	if !wantsLoadBalancer(oldService) && !wantsLoadBalancer(newService) {
		return false
	}
	if wantsLoadBalancer(oldService) != wantsLoadBalancer(newService) {
		c.eventRecorder.Eventf(newService, v1.EventTypeNormal, "Type", "%v -> %v",
			oldService.Spec.Type, newService.Spec.Type)
		return true
	}

	if wantsLoadBalancer(newService) && !reflect.DeepEqual(oldService.Spec.LoadBalancerSourceRanges, newService.Spec.LoadBalancerSourceRanges) {
		c.eventRecorder.Eventf(newService, v1.EventTypeNormal, "LoadBalancerSourceRanges", "%v -> %v",
			oldService.Spec.LoadBalancerSourceRanges, newService.Spec.LoadBalancerSourceRanges)
		return true
	}

	if !portsEqualForLB(oldService, newService) || oldService.Spec.SessionAffinity != newService.Spec.SessionAffinity {
		return true
	}

	if !reflect.DeepEqual(oldService.Spec.SessionAffinityConfig, newService.Spec.SessionAffinityConfig) {
		return true
	}
	if !loadBalancerIPsAreEqual(oldService, newService) {
		c.eventRecorder.Eventf(newService, v1.EventTypeNormal, "LoadbalancerIP", "%v -> %v",
			oldService.Spec.LoadBalancerIP, newService.Spec.LoadBalancerIP)
		return true
	}
	if len(oldService.Spec.ExternalIPs) != len(newService.Spec.ExternalIPs) {
		c.eventRecorder.Eventf(newService, v1.EventTypeNormal, "ExternalIP", "Count: %v -> %v",
			len(oldService.Spec.ExternalIPs), len(newService.Spec.ExternalIPs))
		return true
	}
	for i := range oldService.Spec.ExternalIPs {
		if oldService.Spec.ExternalIPs[i] != newService.Spec.ExternalIPs[i] {
			c.eventRecorder.Eventf(newService, v1.EventTypeNormal, "ExternalIP", "Added: %v",
				newService.Spec.ExternalIPs[i])
			return true
		}
	}
	if !reflect.DeepEqual(oldService.Annotations, newService.Annotations) {
		return true
	}
	if oldService.UID != newService.UID {
		c.eventRecorder.Eventf(newService, v1.EventTypeNormal, "UID", "%v -> %v",
			oldService.UID, newService.UID)
		return true
	}
	if oldService.Spec.ExternalTrafficPolicy != newService.Spec.ExternalTrafficPolicy {
		c.eventRecorder.Eventf(newService, v1.EventTypeNormal, "ExternalTrafficPolicy", "%v -> %v",
			oldService.Spec.ExternalTrafficPolicy, newService.Spec.ExternalTrafficPolicy)
		return true
	}
	if oldService.Spec.HealthCheckNodePort != newService.Spec.HealthCheckNodePort {
		c.eventRecorder.Eventf(newService, v1.EventTypeNormal, "HealthCheckNodePort", "%v -> %v",
			oldService.Spec.HealthCheckNodePort, newService.Spec.HealthCheckNodePort)
		return true
	}

	return false
}

func getPortsForLB(service *v1.Service) []*v1.ServicePort {
	ports := []*v1.ServicePort{}
	for i := range service.Spec.Ports {
		sp := &service.Spec.Ports[i]
		ports = append(ports, sp)
	}
	return ports
}

func portsEqualForLB(x, y *v1.Service) bool {
	xPorts := getPortsForLB(x)
	yPorts := getPortsForLB(y)
	return portSlicesEqualForLB(xPorts, yPorts)
}

func portSlicesEqualForLB(x, y []*v1.ServicePort) bool {
	if len(x) != len(y) {
		return false
	}

	for i := range x {
		if !portEqualForLB(x[i], y[i]) {
			return false
		}
	}
	return true
}

func portEqualForLB(x, y *v1.ServicePort) bool {
	// TODO: Should we check name?  (In theory, an LB could expose it)
	if x.Name != y.Name {
		return false
	}

	if x.Protocol != y.Protocol {
		return false
	}

	if x.Port != y.Port {
		return false
	}

	if x.NodePort != y.NodePort {
		return false
	}

	if x.TargetPort != y.TargetPort {
		return false
	}

<<<<<<< HEAD
=======
	if !reflect.DeepEqual(x.AppProtocol, y.AppProtocol) {
		return false
	}

>>>>>>> 872a965c
	return true
}

func nodeNames(nodes []*v1.Node) sets.String {
	ret := sets.NewString()
	for _, node := range nodes {
		ret.Insert(node.Name)
	}
	return ret
}

func nodeSlicesEqualForLB(x, y []*v1.Node) bool {
	if len(x) != len(y) {
		return false
	}
	return nodeNames(x).Equal(nodeNames(y))
}

func (c *Controller) getNodeConditionPredicate() NodeConditionPredicate {
	return func(node *v1.Node) bool {
		if _, hasExcludeBalancerLabel := node.Labels[v1.LabelNodeExcludeBalancers]; hasExcludeBalancerLabel {
			return false
		}

		// Remove nodes that are about to be deleted by the cluster autoscaler.
		for _, taint := range node.Spec.Taints {
			if taint.Key == ToBeDeletedTaint {
				klog.V(4).Infof("Ignoring node %v with autoscaler taint %+v", node.Name, taint)
				return false
			}
		}

		// If we have no info, don't accept
		if len(node.Status.Conditions) == 0 {
			return false
		}
		for _, cond := range node.Status.Conditions {
			// We consider the node for load balancing only when its NodeReady condition status
			// is ConditionTrue
			if cond.Type == v1.NodeReady && cond.Status != v1.ConditionTrue {
				klog.V(4).Infof("Ignoring node %v with %v condition status %v", node.Name, cond.Type, cond.Status)
				return false
			}
		}
<<<<<<< HEAD
		return true
	}
}

func shouldSyncNode(oldNode, newNode *v1.Node) bool {
	if oldNode.Spec.Unschedulable != newNode.Spec.Unschedulable {
		return true
	}
=======
		return true
	}
}

func shouldSyncNode(oldNode, newNode *v1.Node) bool {
	if oldNode.Spec.Unschedulable != newNode.Spec.Unschedulable {
		return true
	}
>>>>>>> 872a965c

	if !reflect.DeepEqual(oldNode.Labels, newNode.Labels) {
		return true
	}

	return nodeReadyConditionStatus(oldNode) != nodeReadyConditionStatus(newNode)
}

func nodeReadyConditionStatus(node *v1.Node) v1.ConditionStatus {
	for _, condition := range node.Status.Conditions {
		if condition.Type != v1.NodeReady {
			continue
		}

		return condition.Status
	}

	return ""
}

// nodeSyncInternal handles updating the hosts pointed to by all load
// balancers whenever the set of nodes in the cluster changes.
func (c *Controller) nodeSyncInternal(ctx context.Context, workers int) {
	startTime := time.Now()
	defer func() {
		latency := time.Since(startTime).Seconds()
		klog.V(4).Infof("It took %v seconds to finish nodeSyncInternal", latency)
		nodeSyncLatency.Observe(latency)
	}()

	if !c.needFullSyncAndUnmark() {
		// The set of nodes in the cluster hasn't changed, but we can retry
		// updating any services that we failed to update last time around.
		// It is required to call `c.cache.get()` on each Service in case there was
		// an update event that occurred between retries.
		var servicesToUpdate []*v1.Service
		for key := range c.servicesToUpdate {
			cachedService, exist := c.cache.get(key)
			if !exist {
				klog.Errorf("Service %q should be in the cache but not", key)
				continue
			}
			servicesToUpdate = append(servicesToUpdate, cachedService.state)
		}

		c.servicesToUpdate = c.updateLoadBalancerHosts(ctx, servicesToUpdate, workers)
		return
	}
	klog.V(2).Infof("Syncing backends for all LB services.")

	// Try updating all services, and save the failed ones to try again next
	// round.
	servicesToUpdate := c.cache.allServices()
	numServices := len(servicesToUpdate)
	c.servicesToUpdate = c.updateLoadBalancerHosts(ctx, servicesToUpdate, workers)
	klog.V(2).Infof("Successfully updated %d out of %d load balancers to direct traffic to the updated set of nodes",
		numServices-len(c.servicesToUpdate), numServices)
}

// nodeSyncService syncs the nodes for one load balancer type service
func (c *Controller) nodeSyncService(svc *v1.Service) bool {
	if svc == nil || !wantsLoadBalancer(svc) {
		return false
	}
	klog.V(4).Infof("nodeSyncService started for service %s/%s", svc.Namespace, svc.Name)
	hosts, err := listWithPredicate(c.nodeLister, c.getNodeConditionPredicate())
	if err != nil {
		runtime.HandleError(fmt.Errorf("failed to retrieve node list: %v", err))
		return true
	}

	if err := c.lockedUpdateLoadBalancerHosts(svc, hosts); err != nil {
		runtime.HandleError(fmt.Errorf("failed to update load balancer hosts for service %s/%s: %v", svc.Namespace, svc.Name, err))
		return true
	}
	klog.V(4).Infof("nodeSyncService finished successfully for service %s/%s", svc.Namespace, svc.Name)
	return false
}

// updateLoadBalancerHosts updates all existing load balancers so that
// they will match the latest list of nodes with input number of workers.
// Returns the list of services that couldn't be updated.
func (c *Controller) updateLoadBalancerHosts(ctx context.Context, services []*v1.Service, workers int) (servicesToRetry sets.String) {
	klog.V(4).Infof("Running updateLoadBalancerHosts(len(services)==%d, workers==%d)", len(services), workers)

	// lock for servicesToRetry
	servicesToRetry = sets.NewString()
	lock := sync.Mutex{}
	doWork := func(piece int) {
		if shouldRetry := c.nodeSyncService(services[piece]); !shouldRetry {
			return
		}
		lock.Lock()
		defer lock.Unlock()
		key := fmt.Sprintf("%s/%s", services[piece].Namespace, services[piece].Name)
		servicesToRetry.Insert(key)
	}

	workqueue.ParallelizeUntil(ctx, workers, len(services), doWork)
	klog.V(4).Infof("Finished updateLoadBalancerHosts")
	return servicesToRetry
}

// Updates the load balancer of a service, assuming we hold the mutex
// associated with the service.
func (c *Controller) lockedUpdateLoadBalancerHosts(service *v1.Service, hosts []*v1.Node) error {
	startTime := time.Now()
	defer func() {
		latency := time.Since(startTime).Seconds()
		klog.V(4).Infof("It took %v seconds to update load balancer hosts for service %s/%s", latency, service.Namespace, service.Name)
		updateLoadBalancerHostLatency.Observe(latency)
	}()

	klog.V(2).Infof("Updating backends for load balancer %s/%s with node set: %v", service.Namespace, service.Name, nodeNames(hosts))
	// This operation doesn't normally take very long (and happens pretty often), so we only record the final event
	err := c.balancer.UpdateLoadBalancer(context.TODO(), c.clusterName, service, hosts)
	if err == nil {
		// If there are no available nodes for LoadBalancer service, make a EventTypeWarning event for it.
		if len(hosts) == 0 {
			c.eventRecorder.Event(service, v1.EventTypeWarning, "UnAvailableLoadBalancer", "There are no available nodes for LoadBalancer")
		} else {
			c.eventRecorder.Event(service, v1.EventTypeNormal, "UpdatedLoadBalancer", "Updated load balancer with new hosts")
		}
		return nil
	}
	if err == cloudprovider.ImplementedElsewhere {
		// ImplementedElsewhere indicates that the UpdateLoadBalancer is a nop and the
		// functionality is implemented by a different controller.  In this case, we
		// return immediately without doing anything.
		return nil
	}
	// It's only an actual error if the load balancer still exists.
	if _, exists, err := c.balancer.GetLoadBalancer(context.TODO(), c.clusterName, service); err != nil {
		runtime.HandleError(fmt.Errorf("failed to check if load balancer exists for service %s/%s: %v", service.Namespace, service.Name, err))
	} else if !exists {
		return nil
	}

	c.eventRecorder.Eventf(service, v1.EventTypeWarning, "UpdateLoadBalancerFailed", "Error updating load balancer with new hosts %v: %v", nodeNames(hosts), err)
	return err
}

func wantsLoadBalancer(service *v1.Service) bool {
	// if LoadBalancerClass is set, the user does not want the default cloud-provider Load Balancer
	return service.Spec.Type == v1.ServiceTypeLoadBalancer && service.Spec.LoadBalancerClass == nil
}

func loadBalancerIPsAreEqual(oldService, newService *v1.Service) bool {
	return oldService.Spec.LoadBalancerIP == newService.Spec.LoadBalancerIP
}

// syncService will sync the Service with the given key if it has had its expectations fulfilled,
// meaning it did not expect to see any more of its pods created or deleted. This function is not meant to be
// invoked concurrently with the same key.
func (c *Controller) syncService(ctx context.Context, key string) error {
	startTime := time.Now()
	defer func() {
		klog.V(4).Infof("Finished syncing service %q (%v)", key, time.Since(startTime))
	}()

	namespace, name, err := cache.SplitMetaNamespaceKey(key)
	if err != nil {
		return err
	}

	// service holds the latest service info from apiserver
	service, err := c.serviceLister.Services(namespace).Get(name)
	switch {
	case errors.IsNotFound(err):
		// service absence in store means watcher caught the deletion, ensure LB info is cleaned
		err = c.processServiceDeletion(ctx, key)
	case err != nil:
		runtime.HandleError(fmt.Errorf("Unable to retrieve service %v from store: %v", key, err))
	default:
		// It is not safe to modify an object returned from an informer.
		// As reconcilers may modify the service object we need to copy
		// it first.
		err = c.processServiceCreateOrUpdate(ctx, service.DeepCopy(), key)
	}

	return err
}

func (c *Controller) processServiceDeletion(ctx context.Context, key string) error {
	cachedService, ok := c.cache.get(key)
	if !ok {
		// Cache does not contains the key means:
		// - We didn't create a Load Balancer for the deleted service at all.
		// - We already deleted the Load Balancer that was created for the service.
		// In both cases we have nothing left to do.
		return nil
	}
	klog.V(2).Infof("Service %v has been deleted. Attempting to cleanup load balancer resources", key)
	if err := c.processLoadBalancerDelete(ctx, cachedService.state, key); err != nil {
		return err
	}
	c.cache.delete(key)
	return nil
}

func (c *Controller) processLoadBalancerDelete(ctx context.Context, service *v1.Service, key string) error {
	// delete load balancer info only if the service type is LoadBalancer
	if !wantsLoadBalancer(service) {
		return nil
	}
	c.eventRecorder.Event(service, v1.EventTypeNormal, "DeletingLoadBalancer", "Deleting load balancer")
	if err := c.balancer.EnsureLoadBalancerDeleted(ctx, c.clusterName, service); err != nil {
		c.eventRecorder.Eventf(service, v1.EventTypeWarning, "DeleteLoadBalancerFailed", "Error deleting load balancer: %v", err)
		return err
	}
	c.eventRecorder.Event(service, v1.EventTypeNormal, "DeletedLoadBalancer", "Deleted load balancer")
	return nil
}

// addFinalizer patches the service to add finalizer.
func (c *Controller) addFinalizer(service *v1.Service) error {
	if servicehelper.HasLBFinalizer(service) {
		return nil
	}

	// Make a copy so we don't mutate the shared informer cache.
	updated := service.DeepCopy()
	updated.ObjectMeta.Finalizers = append(updated.ObjectMeta.Finalizers, servicehelper.LoadBalancerCleanupFinalizer)

	klog.V(2).Infof("Adding finalizer to service %s/%s", updated.Namespace, updated.Name)
	_, err := servicehelper.PatchService(c.kubeClient.CoreV1(), service, updated)
	return err
}

// removeFinalizer patches the service to remove finalizer.
func (c *Controller) removeFinalizer(service *v1.Service) error {
	if !servicehelper.HasLBFinalizer(service) {
		return nil
	}

	// Make a copy so we don't mutate the shared informer cache.
	updated := service.DeepCopy()
	updated.ObjectMeta.Finalizers = removeString(updated.ObjectMeta.Finalizers, servicehelper.LoadBalancerCleanupFinalizer)

	klog.V(2).Infof("Removing finalizer from service %s/%s", updated.Namespace, updated.Name)
	_, err := servicehelper.PatchService(c.kubeClient.CoreV1(), service, updated)
	return err
}

// removeString returns a newly created []string that contains all items from slice that
// are not equal to s.
func removeString(slice []string, s string) []string {
	var newSlice []string
	for _, item := range slice {
		if item != s {
			newSlice = append(newSlice, item)
		}
	}
	return newSlice
}

// patchStatus patches the service with the given LoadBalancerStatus.
func (c *Controller) patchStatus(service *v1.Service, previousStatus, newStatus *v1.LoadBalancerStatus) error {
	if servicehelper.LoadBalancerStatusEqual(previousStatus, newStatus) {
		return nil
	}
	// Make a copy so we don't mutate the shared informer cache.
	updated := service.DeepCopy()
	updated.Status.LoadBalancer = *newStatus

	klog.V(2).Infof("Patching status for service %s/%s", updated.Namespace, updated.Name)
	_, err := servicehelper.PatchService(c.kubeClient.CoreV1(), service, updated)
	return err
}

// NodeConditionPredicate is a function that indicates whether the given node's conditions meet
// some set of criteria defined by the function.
type NodeConditionPredicate func(node *v1.Node) bool

// listWithPredicate gets nodes that matches predicate function.
func listWithPredicate(nodeLister corelisters.NodeLister, predicate NodeConditionPredicate) ([]*v1.Node, error) {
	nodes, err := nodeLister.List(labels.Everything())
	if err != nil {
		return nil, err
	}

	var filtered []*v1.Node
	for i := range nodes {
		if predicate(nodes[i]) {
			filtered = append(filtered, nodes[i])
		}
	}

	return filtered, nil
}<|MERGE_RESOLUTION|>--- conflicted
+++ resolved
@@ -664,13 +664,10 @@
 		return false
 	}
 
-<<<<<<< HEAD
-=======
 	if !reflect.DeepEqual(x.AppProtocol, y.AppProtocol) {
 		return false
 	}
 
->>>>>>> 872a965c
 	return true
 }
 
@@ -715,7 +712,6 @@
 				return false
 			}
 		}
-<<<<<<< HEAD
 		return true
 	}
 }
@@ -724,16 +720,6 @@
 	if oldNode.Spec.Unschedulable != newNode.Spec.Unschedulable {
 		return true
 	}
-=======
-		return true
-	}
-}
-
-func shouldSyncNode(oldNode, newNode *v1.Node) bool {
-	if oldNode.Spec.Unschedulable != newNode.Spec.Unschedulable {
-		return true
-	}
->>>>>>> 872a965c
 
 	if !reflect.DeepEqual(oldNode.Labels, newNode.Labels) {
 		return true
