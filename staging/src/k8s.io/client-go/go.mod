// This is a generated file. Do not edit directly.

module k8s.io/client-go

go 1.25.0

godebug default=go1.25

require (
	github.com/go-logr/logr v1.4.3
	github.com/google/gnostic-models v0.7.0
	github.com/google/go-cmp v0.7.0
	github.com/google/uuid v1.6.0
	github.com/gorilla/websocket v1.5.4-0.20250319132907-e064f32e3674
	github.com/gregjones/httpcache v0.0.0-20190611155906-901d90724c79
	github.com/munnerz/goautoneg v0.0.0-20191010083416-a7dc8b61c822
	github.com/peterbourgon/diskv v2.0.1+incompatible
	github.com/spf13/pflag v1.0.9
	github.com/stretchr/testify v1.11.1
	go.uber.org/goleak v1.3.0
<<<<<<< HEAD
	golang.org/x/net v0.43.0
	golang.org/x/oauth2 v0.27.0
	golang.org/x/term v0.35.0
=======
	golang.org/x/net v0.47.0
	golang.org/x/oauth2 v0.30.0
	golang.org/x/term v0.37.0
>>>>>>> 08b53672
	golang.org/x/time v0.9.0
	google.golang.org/protobuf v1.36.8
	gopkg.in/evanphx/json-patch.v4 v4.13.0
	k8s.io/api v0.0.0
	k8s.io/apimachinery v0.0.0
	k8s.io/klog/v2 v2.130.1
	k8s.io/kube-openapi v0.0.0-20250910181357-589584f1c912
	k8s.io/utils v0.0.0-20251002143259-bc988d571ff4
	sigs.k8s.io/json v0.0.0-20250730193827-2d320260d730
	sigs.k8s.io/randfill v1.0.0
	sigs.k8s.io/structured-merge-diff/v6 v6.3.0
	sigs.k8s.io/yaml v1.6.0
)

require (
<<<<<<< HEAD
	github.com/davecgh/go-spew v1.1.2-0.20180830191138-d8f796af33cc // indirect
=======
	github.com/Masterminds/semver/v3 v3.4.0 // indirect
	github.com/davecgh/go-spew v1.1.1 // indirect
>>>>>>> 08b53672
	github.com/emicklei/go-restful/v3 v3.12.2 // indirect
	github.com/fxamacker/cbor/v2 v2.9.0 // indirect
	github.com/go-openapi/jsonpointer v0.21.0 // indirect
	github.com/go-openapi/jsonreference v0.20.2 // indirect
	github.com/go-openapi/swag v0.23.0 // indirect
	github.com/google/btree v1.1.3 // indirect
	github.com/google/pprof v0.0.0-20250403155104-27863c87afa6 // indirect
	github.com/josharian/intern v1.0.0 // indirect
	github.com/json-iterator/go v1.1.12 // indirect
	github.com/mailru/easyjson v0.7.7 // indirect
	github.com/moby/spdystream v0.5.0 // indirect
	github.com/modern-go/concurrent v0.0.0-20180306012644-bacd9c7ef1dd // indirect
	github.com/modern-go/reflect2 v1.0.3-0.20250322232337-35a7c28c31ee // indirect
	github.com/mxk/go-flowrate v0.0.0-20140419014527-cca7078d478f // indirect
<<<<<<< HEAD
	github.com/pkg/errors v0.9.1 // indirect
	github.com/pmezard/go-difflib v1.0.1-0.20181226105442-5d4384ee4fb2 // indirect
=======
	github.com/pmezard/go-difflib v1.0.0 // indirect
>>>>>>> 08b53672
	github.com/stretchr/objx v0.5.2 // indirect
	github.com/x448/float16 v0.8.4 // indirect
	go.yaml.in/yaml/v2 v2.4.3 // indirect
	go.yaml.in/yaml/v3 v3.0.4 // indirect
<<<<<<< HEAD
	golang.org/x/sys v0.36.0 // indirect
	golang.org/x/text v0.29.0 // indirect
=======
	golang.org/x/sys v0.38.0 // indirect
	golang.org/x/text v0.31.0 // indirect
>>>>>>> 08b53672
	gopkg.in/inf.v0 v0.9.1 // indirect
	gopkg.in/yaml.v3 v3.0.1 // indirect
)

replace (
	github.com/onsi/ginkgo/v2 => github.com/openshift/onsi-ginkgo/v2 v2.6.1-0.20251001123353-fd5b1fb35db1
	k8s.io/api => ../api
	k8s.io/apimachinery => ../apimachinery
)<|MERGE_RESOLUTION|>--- conflicted
+++ resolved
@@ -18,15 +18,9 @@
 	github.com/spf13/pflag v1.0.9
 	github.com/stretchr/testify v1.11.1
 	go.uber.org/goleak v1.3.0
-<<<<<<< HEAD
-	golang.org/x/net v0.43.0
-	golang.org/x/oauth2 v0.27.0
-	golang.org/x/term v0.35.0
-=======
 	golang.org/x/net v0.47.0
 	golang.org/x/oauth2 v0.30.0
 	golang.org/x/term v0.37.0
->>>>>>> 08b53672
 	golang.org/x/time v0.9.0
 	google.golang.org/protobuf v1.36.8
 	gopkg.in/evanphx/json-patch.v4 v4.13.0
@@ -42,12 +36,8 @@
 )
 
 require (
-<<<<<<< HEAD
-	github.com/davecgh/go-spew v1.1.2-0.20180830191138-d8f796af33cc // indirect
-=======
 	github.com/Masterminds/semver/v3 v3.4.0 // indirect
 	github.com/davecgh/go-spew v1.1.1 // indirect
->>>>>>> 08b53672
 	github.com/emicklei/go-restful/v3 v3.12.2 // indirect
 	github.com/fxamacker/cbor/v2 v2.9.0 // indirect
 	github.com/go-openapi/jsonpointer v0.21.0 // indirect
@@ -62,29 +52,18 @@
 	github.com/modern-go/concurrent v0.0.0-20180306012644-bacd9c7ef1dd // indirect
 	github.com/modern-go/reflect2 v1.0.3-0.20250322232337-35a7c28c31ee // indirect
 	github.com/mxk/go-flowrate v0.0.0-20140419014527-cca7078d478f // indirect
-<<<<<<< HEAD
-	github.com/pkg/errors v0.9.1 // indirect
-	github.com/pmezard/go-difflib v1.0.1-0.20181226105442-5d4384ee4fb2 // indirect
-=======
 	github.com/pmezard/go-difflib v1.0.0 // indirect
->>>>>>> 08b53672
 	github.com/stretchr/objx v0.5.2 // indirect
 	github.com/x448/float16 v0.8.4 // indirect
 	go.yaml.in/yaml/v2 v2.4.3 // indirect
 	go.yaml.in/yaml/v3 v3.0.4 // indirect
-<<<<<<< HEAD
-	golang.org/x/sys v0.36.0 // indirect
-	golang.org/x/text v0.29.0 // indirect
-=======
 	golang.org/x/sys v0.38.0 // indirect
 	golang.org/x/text v0.31.0 // indirect
->>>>>>> 08b53672
 	gopkg.in/inf.v0 v0.9.1 // indirect
 	gopkg.in/yaml.v3 v3.0.1 // indirect
 )
 
 replace (
-	github.com/onsi/ginkgo/v2 => github.com/openshift/onsi-ginkgo/v2 v2.6.1-0.20251001123353-fd5b1fb35db1
 	k8s.io/api => ../api
 	k8s.io/apimachinery => ../apimachinery
 )