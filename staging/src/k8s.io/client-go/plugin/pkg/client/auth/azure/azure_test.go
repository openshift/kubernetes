/*
Copyright 2017 The Kubernetes Authors.

Licensed under the Apache License, Version 2.0 (the "License");
you may not use this file except in compliance with the License.
You may obtain a copy of the License at

    http://www.apache.org/licenses/LICENSE-2.0

Unless required by applicable law or agreed to in writing, software
distributed under the License is distributed on an "AS IS" BASIS,
WITHOUT WARRANTIES OR CONDITIONS OF ANY KIND, either express or implied.
See the License for the specific language governing permissions and
limitations under the License.
*/

package azure

import (
	"encoding/json"
<<<<<<< HEAD
	"fmt"
=======
	"errors"
	"fmt"
	"net/http"
>>>>>>> ee25ac90
	"strconv"
	"strings"
	"sync"
	"testing"
	"time"

	"github.com/Azure/go-autorest/autorest/adal"
	"github.com/Azure/go-autorest/autorest/azure"
)

func TestAzureAuthProvider(t *testing.T) {
	t.Run("validate against invalid configurations", func(t *testing.T) {
		vectors := []struct {
			cfg           map[string]string
			expectedError string
		}{
			{
				cfg: map[string]string{
					cfgClientID:    "foo",
					cfgApiserverID: "foo",
					cfgTenantID:    "foo",
					cfgConfigMode:  "-1",
				},
				expectedError: "config-mode:-1 is not a valid mode",
			},
			{
				cfg: map[string]string{
					cfgClientID:    "foo",
					cfgApiserverID: "foo",
					cfgTenantID:    "foo",
					cfgConfigMode:  "2",
				},
				expectedError: "config-mode:2 is not a valid mode",
			},
			{
				cfg: map[string]string{
					cfgClientID:    "foo",
					cfgApiserverID: "foo",
					cfgTenantID:    "foo",
					cfgConfigMode:  "foo",
				},
				expectedError: "failed to parse config-mode, error: strconv.Atoi: parsing \"foo\": invalid syntax",
			},
		}

		for _, v := range vectors {
			persister := &fakePersister{}
			_, err := newAzureAuthProvider("", v.cfg, persister)
			if !strings.Contains(err.Error(), v.expectedError) {
				t.Errorf("cfg %v should fail with message containing '%s'. actual: '%s'", v.cfg, v.expectedError, err)
			}
		}
	})

	t.Run("it should return non-nil provider in happy cases", func(t *testing.T) {
		vectors := []struct {
			cfg                map[string]string
			expectedConfigMode configMode
		}{
			{
				cfg: map[string]string{
					cfgClientID:    "foo",
					cfgApiserverID: "foo",
					cfgTenantID:    "foo",
				},
				expectedConfigMode: configModeDefault,
			},
			{
				cfg: map[string]string{
					cfgClientID:    "foo",
					cfgApiserverID: "foo",
					cfgTenantID:    "foo",
					cfgConfigMode:  "0",
				},
				expectedConfigMode: configModeDefault,
			},
			{
				cfg: map[string]string{
					cfgClientID:    "foo",
					cfgApiserverID: "foo",
					cfgTenantID:    "foo",
					cfgConfigMode:  "1",
				},
				expectedConfigMode: configModeOmitSPNPrefix,
			},
		}

		for _, v := range vectors {
			persister := &fakePersister{}
			provider, err := newAzureAuthProvider("", v.cfg, persister)
			if err != nil {
				t.Errorf("newAzureAuthProvider should not fail with '%s'", err)
			}
			if provider == nil {
				t.Fatalf("newAzureAuthProvider should return non-nil provider")
			}
			azureProvider := provider.(*azureAuthProvider)
			if azureProvider == nil {
				t.Fatalf("newAzureAuthProvider should return an instance of type azureAuthProvider")
			}
			ts := azureProvider.tokenSource.(*azureTokenSource)
			if ts == nil {
				t.Fatalf("azureAuthProvider should be an instance of azureTokenSource")
			}
			if ts.configMode != v.expectedConfigMode {
				t.Errorf("expected configMode: %d, actual: %d", v.expectedConfigMode, ts.configMode)
			}
		}
	})
}

func TestTokenSourceDeviceCode(t *testing.T) {
	var (
		clientID    = "clientID"
		tenantID    = "tenantID"
		apiserverID = "apiserverID"
		configMode  = configModeDefault
		azureEnv    = azure.Environment{}
	)
	t.Run("validate to create azureTokenSourceDeviceCode", func(t *testing.T) {
		if _, err := newAzureTokenSourceDeviceCode(azureEnv, clientID, tenantID, apiserverID, configModeDefault); err != nil {
			t.Errorf("newAzureTokenSourceDeviceCode should not have failed. err: %s", err)
		}

		if _, err := newAzureTokenSourceDeviceCode(azureEnv, clientID, tenantID, apiserverID, configModeOmitSPNPrefix); err != nil {
			t.Errorf("newAzureTokenSourceDeviceCode should not have failed. err: %s", err)
		}

		_, err := newAzureTokenSourceDeviceCode(azureEnv, "", tenantID, apiserverID, configMode)
		actual := "client-id is empty"
		if err.Error() != actual {
			t.Errorf("newAzureTokenSourceDeviceCode should have failed. expected: %s, actual: %s", actual, err)
		}

		_, err = newAzureTokenSourceDeviceCode(azureEnv, clientID, "", apiserverID, configMode)
		actual = "tenant-id is empty"
		if err.Error() != actual {
			t.Errorf("newAzureTokenSourceDeviceCode should have failed. expected: %s, actual: %s", actual, err)
		}

		_, err = newAzureTokenSourceDeviceCode(azureEnv, clientID, tenantID, "", configMode)
		actual = "apiserver-id is empty"
		if err.Error() != actual {
			t.Errorf("newAzureTokenSourceDeviceCode should have failed. expected: %s, actual: %s", actual, err)
		}
	})
}
func TestAzureTokenSource(t *testing.T) {
	configModes := []configMode{configModeOmitSPNPrefix, configModeDefault}
	expectedConfigModes := []string{"1", "0"}

	for i, configMode := range configModes {
		t.Run(fmt.Sprintf("validate token from cfg with configMode %v", configMode), func(t *testing.T) {
			const (
				serverID     = "fakeServerID"
				clientID     = "fakeClientID"
				tenantID     = "fakeTenantID"
				accessToken  = "fakeToken"
				environment  = "fakeEnvironment"
				refreshToken = "fakeToken"
				expiresIn    = "foo"
				expiresOn    = "foo"
			)
			cfg := map[string]string{
				cfgConfigMode:   string(configMode),
				cfgApiserverID:  serverID,
				cfgClientID:     clientID,
				cfgTenantID:     tenantID,
				cfgEnvironment:  environment,
				cfgAccessToken:  accessToken,
				cfgRefreshToken: refreshToken,
				cfgExpiresIn:    expiresIn,
				cfgExpiresOn:    expiresOn,
			}
<<<<<<< HEAD
			fakeSource := fakeTokenSource{}
=======
			fakeSource := fakeTokenSource{token: newFakeAzureToken("fakeToken", time.Now().Add(3600*time.Second))}
>>>>>>> ee25ac90
			persiter := &fakePersister{cache: make(map[string]string)}
			tokenCache := newAzureTokenCache()
			tokenSource := newAzureTokenSource(&fakeSource, tokenCache, cfg, configMode, persiter)
			azTokenSource := tokenSource.(*azureTokenSource)
			token, err := azTokenSource.retrieveTokenFromCfg()
			if err != nil {
				t.Errorf("failed to retrieve the token form cfg: %s", err)
			}
			if token.apiserverID != serverID {
				t.Errorf("expecting token.apiserverID: %s, actual: %s", serverID, token.apiserverID)
			}
			if token.clientID != clientID {
				t.Errorf("expecting token.clientID: %s, actual: %s", clientID, token.clientID)
			}
			if token.tenantID != tenantID {
				t.Errorf("expecting token.tenantID: %s, actual: %s", tenantID, token.tenantID)
			}
			expectedAudience := serverID
			if configMode == configModeDefault {
				expectedAudience = fmt.Sprintf("spn:%s", serverID)
			}
			if token.token.Resource != expectedAudience {
				t.Errorf("expecting adal token.Resource: %s, actual: %s", expectedAudience, token.token.Resource)
			}
		})

		t.Run("validate token against cache", func(t *testing.T) {
			fakeAccessToken := "fake token 1"
			fakeSource := fakeTokenSource{token: newFakeAzureToken(fakeAccessToken, time.Now().Add(3600*time.Second))}
			cfg := make(map[string]string)
			persiter := &fakePersister{cache: make(map[string]string)}
			tokenCache := newAzureTokenCache()
			tokenSource := newAzureTokenSource(&fakeSource, tokenCache, cfg, configMode, persiter)
			token, err := tokenSource.Token()
			if err != nil {
				t.Errorf("failed to retrieve the token form cache: %v", err)
			}

			wantCacheLen := 1
			if len(tokenCache.cache) != wantCacheLen {
				t.Errorf("Token() cache length error: got %v, want %v", len(tokenCache.cache), wantCacheLen)
			}

			if token != tokenCache.cache[azureTokenKey] {
				t.Error("Token() returned token != cached token")
			}

			wantCfg := token2Cfg(token)
			wantCfg[cfgConfigMode] = expectedConfigModes[i]
			persistedCfg := persiter.Cache()

			wantCfgLen := len(wantCfg)
			persistedCfgLen := len(persistedCfg)
			if wantCfgLen != persistedCfgLen {
				t.Errorf("wantCfgLen and persistedCfgLen do not match, wantCfgLen=%v, persistedCfgLen=%v", wantCfgLen, persistedCfgLen)
			}

			for k, v := range persistedCfg {
				if strings.Compare(v, wantCfg[k]) != 0 {
					t.Errorf("Token() persisted cfg %s: got %v, want %v", k, v, wantCfg[k])
				}
			}

			fakeSource.token = newFakeAzureToken("fake token 2", time.Now().Add(3600*time.Second))
			token, err = tokenSource.Token()
			if err != nil {
				t.Errorf("failed to retrieve the cached token: %v", err)
			}

			if token.token.AccessToken != fakeAccessToken {
				t.Errorf("Token() didn't return the cached token")
			}
		})
	}
}

func TestAzureTokenSourceScenarios(t *testing.T) {
	expiredToken := newFakeAzureToken("expired token", time.Now().Add(-time.Second))
	extendedToken := newFakeAzureToken("extend token", time.Now().Add(1000*time.Second))
	fakeToken := newFakeAzureToken("fake token", time.Now().Add(1000*time.Second))
	wrongToken := newFakeAzureToken("wrong token", time.Now().Add(1000*time.Second))
	tests := []struct {
		name         string
		sourceToken  *azureToken
		refreshToken *azureToken
		cachedToken  *azureToken
		configToken  *azureToken
		expectToken  *azureToken
		tokenErr     error
		refreshErr   error
		expectErr    string
		tokenCalls   uint
		refreshCalls uint
		persistCalls uint
	}{
		{
			name:         "new config",
			sourceToken:  fakeToken,
			expectToken:  fakeToken,
			tokenCalls:   1,
			persistCalls: 1,
		},
		{
			name:        "load token from cache",
			sourceToken: wrongToken,
			cachedToken: fakeToken,
			configToken: wrongToken,
			expectToken: fakeToken,
		},
		{
			name:        "load token from config",
			sourceToken: wrongToken,
			configToken: fakeToken,
			expectToken: fakeToken,
		},
		{
			name:         "cached token timeout, extend success, config token should never load",
			cachedToken:  expiredToken,
			refreshToken: extendedToken,
			configToken:  wrongToken,
			expectToken:  extendedToken,
			refreshCalls: 1,
			persistCalls: 1,
		},
		{
			name:         "config token timeout, extend failure, acquire new token",
			configToken:  expiredToken,
			refreshErr:   fakeTokenRefreshError{message: "FakeError happened when refreshing"},
			sourceToken:  fakeToken,
			expectToken:  fakeToken,
			refreshCalls: 1,
			tokenCalls:   1,
			persistCalls: 1,
		},
		{
			name:         "unexpected error when extend",
			configToken:  expiredToken,
			refreshErr:   errors.New("unexpected refresh error"),
			sourceToken:  fakeToken,
			expectErr:    "unexpected refresh error",
			refreshCalls: 1,
		},
		{
			name:       "token error",
			tokenErr:   errors.New("tokenerr"),
			expectErr:  "tokenerr",
			tokenCalls: 1,
		},
		{
			name:        "Token() got expired token",
			sourceToken: expiredToken,
			expectErr:   "newly acquired token is expired",
			tokenCalls:  1,
		},
		{
			name:        "Token() got nil but no error",
			sourceToken: nil,
			expectErr:   "unable to acquire token",
			tokenCalls:  1,
		},
	}
	for _, tc := range tests {
		configModes := []configMode{configModeOmitSPNPrefix, configModeDefault}

		for _, configMode := range configModes {
			t.Run(fmt.Sprintf("%s with configMode: %v", tc.name, configMode), func(t *testing.T) {
				persister := newFakePersister()

				cfg := map[string]string{
					cfgConfigMode: string(configMode),
				}
				if tc.configToken != nil {
					cfg = token2Cfg(tc.configToken)
				}

				tokenCache := newAzureTokenCache()
				if tc.cachedToken != nil {
					tokenCache.setToken(azureTokenKey, tc.cachedToken)
				}

				fakeSource := fakeTokenSource{
					token:        tc.sourceToken,
					tokenErr:     tc.tokenErr,
					refreshToken: tc.refreshToken,
					refreshErr:   tc.refreshErr,
				}

				tokenSource := newAzureTokenSource(&fakeSource, tokenCache, cfg, configMode, &persister)
				token, err := tokenSource.Token()

				if token != nil && fakeSource.token != nil && token.apiserverID != fakeSource.token.apiserverID {
					t.Errorf("expecting apiservierID: %s, got: %s", fakeSource.token.apiserverID, token.apiserverID)
				}
				if fakeSource.tokenCalls != tc.tokenCalls {
					t.Errorf("expecting tokenCalls: %v, got: %v", tc.tokenCalls, fakeSource.tokenCalls)
				}

				if fakeSource.refreshCalls != tc.refreshCalls {
					t.Errorf("expecting refreshCalls: %v, got: %v", tc.refreshCalls, fakeSource.refreshCalls)
				}

				if persister.calls != tc.persistCalls {
					t.Errorf("expecting persister calls: %v, got: %v", tc.persistCalls, persister.calls)
				}

				if tc.expectErr != "" {
					if !strings.Contains(err.Error(), tc.expectErr) {
						t.Errorf("expecting error %v, got %v", tc.expectErr, err)
					}
					if token != nil {
						t.Errorf("token should be nil in err situation, got %v", token)
					}
				} else {
					if err != nil {
						t.Fatalf("error should be nil, got %v", err)
					}
					if token.token.AccessToken != tc.expectToken.token.AccessToken {
						t.Errorf("token should have accessToken %v, got %v", token.token.AccessToken, tc.expectToken.token.AccessToken)
					}
				}
			})
		}
	}
}

type fakePersister struct {
	lock  sync.Mutex
	cache map[string]string
	calls uint
}

func newFakePersister() fakePersister {
	return fakePersister{cache: make(map[string]string), calls: 0}
}

func (p *fakePersister) Persist(cache map[string]string) error {
	p.lock.Lock()
	defer p.lock.Unlock()
	p.calls++
	p.cache = map[string]string{}
	for k, v := range cache {
		p.cache[k] = v
	}
	return nil
}

func (p *fakePersister) Cache() map[string]string {
	ret := map[string]string{}
	p.lock.Lock()
	defer p.lock.Unlock()
	for k, v := range p.cache {
		ret[k] = v
	}
	return ret
}

// a simple token source simply always returns the token property
type fakeTokenSource struct {
	token        *azureToken
	tokenCalls   uint
	tokenErr     error
	refreshToken *azureToken
	refreshCalls uint
	refreshErr   error
}

func (ts *fakeTokenSource) Token() (*azureToken, error) {
	ts.tokenCalls++
	return ts.token, ts.tokenErr
}

func (ts *fakeTokenSource) Refresh(*azureToken) (*azureToken, error) {
	ts.refreshCalls++
	return ts.refreshToken, ts.refreshErr
}

func token2Cfg(token *azureToken) map[string]string {
	cfg := make(map[string]string)
	cfg[cfgAccessToken] = token.token.AccessToken
	cfg[cfgRefreshToken] = token.token.RefreshToken
	cfg[cfgEnvironment] = token.environment
	cfg[cfgClientID] = token.clientID
	cfg[cfgTenantID] = token.tenantID
	cfg[cfgApiserverID] = token.apiserverID
	cfg[cfgExpiresIn] = string(token.token.ExpiresIn)
	cfg[cfgExpiresOn] = string(token.token.ExpiresOn)
	return cfg
}

func newFakeAzureToken(accessToken string, expiresOnTime time.Time) *azureToken {
	return &azureToken{
		token:       newFakeADALToken(accessToken, strconv.FormatInt(expiresOnTime.Unix(), 10)),
		environment: "testenv",
		clientID:    "fake",
		tenantID:    "fake",
		apiserverID: "fake",
	}
}

func newFakeADALToken(accessToken string, expiresOn string) adal.Token {
	return adal.Token{
		AccessToken:  accessToken,
		RefreshToken: "fake",
		ExpiresIn:    "3600",
		ExpiresOn:    json.Number(expiresOn),
		NotBefore:    json.Number(expiresOn),
		Resource:     "fake",
		Type:         "fake",
	}
}

// copied from go-autorest/adal
type fakeTokenRefreshError struct {
	message string
	resp    *http.Response
}

// Error implements the error interface which is part of the TokenRefreshError interface.
func (tre fakeTokenRefreshError) Error() string {
	return tre.message
}

// Response implements the TokenRefreshError interface, it returns the raw HTTP response from the refresh operation.
func (tre fakeTokenRefreshError) Response() *http.Response {
	return tre.resp
}<|MERGE_RESOLUTION|>--- conflicted
+++ resolved
@@ -18,13 +18,9 @@
 
 import (
 	"encoding/json"
-<<<<<<< HEAD
-	"fmt"
-=======
 	"errors"
 	"fmt"
 	"net/http"
->>>>>>> ee25ac90
 	"strconv"
 	"strings"
 	"sync"
@@ -199,11 +195,7 @@
 				cfgExpiresIn:    expiresIn,
 				cfgExpiresOn:    expiresOn,
 			}
-<<<<<<< HEAD
-			fakeSource := fakeTokenSource{}
-=======
 			fakeSource := fakeTokenSource{token: newFakeAzureToken("fakeToken", time.Now().Add(3600*time.Second))}
->>>>>>> ee25ac90
 			persiter := &fakePersister{cache: make(map[string]string)}
 			tokenCache := newAzureTokenCache()
 			tokenSource := newAzureTokenSource(&fakeSource, tokenCache, cfg, configMode, persiter)
