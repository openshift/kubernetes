--- conflicted
+++ resolved
@@ -7,7 +7,7 @@
 godebug default=go1.25
 
 require (
-	k8s.io/apimachinery v0.34.1
+	k8s.io/apimachinery v0.0.0
 	k8s.io/cloud-provider v0.0.0
 	k8s.io/controller-manager v0.0.0
 )
@@ -20,18 +20,12 @@
 	github.com/modern-go/concurrent v0.0.0-20180306012644-bacd9c7ef1dd // indirect
 	github.com/modern-go/reflect2 v1.0.3-0.20250322232337-35a7c28c31ee // indirect
 	github.com/x448/float16 v0.8.4 // indirect
-<<<<<<< HEAD
-	go.yaml.in/yaml/v2 v2.4.2 // indirect
-	golang.org/x/net v0.43.0 // indirect
-	golang.org/x/text v0.29.0 // indirect
-=======
 	go.yaml.in/yaml/v2 v2.4.3 // indirect
 	golang.org/x/net v0.47.0 // indirect
 	golang.org/x/text v0.31.0 // indirect
->>>>>>> 08b53672
 	gopkg.in/check.v1 v1.0.0-20201130134442-10cb98267c6c // indirect
 	gopkg.in/inf.v0 v0.9.1 // indirect
-	k8s.io/component-base v0.34.1 // indirect
+	k8s.io/component-base v0.0.0 // indirect
 	k8s.io/klog/v2 v2.130.1 // indirect
 	k8s.io/kube-openapi v0.0.0-20250910181357-589584f1c912 // indirect
 	k8s.io/utils v0.0.0-20251002143259-bc988d571ff4 // indirect
@@ -41,7 +35,6 @@
 )
 
 replace (
-	github.com/onsi/ginkgo/v2 => github.com/openshift/onsi-ginkgo/v2 v2.6.1-0.20251001123353-fd5b1fb35db1
 	k8s.io/api => ../api
 	k8s.io/apimachinery => ../apimachinery
 	k8s.io/apiserver => ../apiserver
