--- conflicted
+++ resolved
@@ -22,11 +22,7 @@
 	github.com/x448/float16 v0.8.4 // indirect
 	go.yaml.in/yaml/v2 v2.4.2 // indirect
 	golang.org/x/net v0.43.0 // indirect
-<<<<<<< HEAD
 	golang.org/x/text v0.29.0 // indirect
-=======
-	golang.org/x/text v0.28.0 // indirect
->>>>>>> e1b996a4
 	gopkg.in/check.v1 v1.0.0-20201130134442-10cb98267c6c // indirect
 	gopkg.in/inf.v0 v0.9.1 // indirect
 	k8s.io/component-base v0.34.1 // indirect
@@ -39,7 +35,6 @@
 )
 
 replace (
-	github.com/onsi/ginkgo/v2 => github.com/openshift/onsi-ginkgo/v2 v2.6.1-0.20251001123353-fd5b1fb35db1
 	k8s.io/api => ../api
 	k8s.io/apimachinery => ../apimachinery
 	k8s.io/apiserver => ../apiserver
