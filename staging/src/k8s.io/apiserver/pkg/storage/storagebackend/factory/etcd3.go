--- conflicted
+++ resolved
@@ -39,7 +39,6 @@
 	"go.uber.org/zap/zapcore"
 	"golang.org/x/time/rate"
 	"google.golang.org/grpc"
-	"k8s.io/apiserver/pkg/storage/etcd3/etcd3retry"
 	"k8s.io/klog/v2"
 
 	"k8s.io/apimachinery/pkg/runtime"
@@ -156,13 +155,13 @@
 	// retry in a loop in the background until we successfully create the client, storing the client or error encountered
 
 	lock := sync.RWMutex{}
-	var prober *etcd3RetryingProberMonitor
+	var prober *etcd3ProberMonitor
 	clientErr := fmt.Errorf("etcd client connection not yet established")
 
 	go wait.PollImmediateUntil(time.Second, func() (bool, error) {
 		lock.Lock()
 		defer lock.Unlock()
-		newProber, err := newRetryingETCD3ProberMonitor(c)
+		newProber, err := newETCD3ProberMonitor(c)
 		// Ensure that server is already not shutting down.
 		select {
 		case <-stopCh:
@@ -458,10 +457,6 @@
 		transformer = etcd3.WithCorruptObjErrorHandlingTransformer(transformer)
 		decoder = etcd3.WithCorruptObjErrorHandlingDecoder(decoder)
 	}
-<<<<<<< HEAD
-	etcd3StorageInterface := etcd3.New(client, compactor, c.Codec, newFunc, newListFunc, c.Prefix, resourcePrefix, c.GroupResource, transformer, c.LeaseManagerConfig, decoder, versioner)
-	store := etcd3retry.NewRetryingEtcdStorage(etcd3StorageInterface)
-=======
 	store, err := etcd3.New(client, compactor, c.Codec, newFunc, newListFunc, c.Prefix, resourcePrefix, c.GroupResource, transformer, c.LeaseManagerConfig, decoder, versioner)
 	if err != nil {
 		stopCompactor()
@@ -469,7 +464,6 @@
 		_ = client.Close()
 		return nil, nil, err
 	}
->>>>>>> 08b53672
 	var once sync.Once
 	destroyFunc := func() {
 		// we know that storage destroy funcs are called multiple times (due to reuse in subresources).
@@ -478,7 +472,7 @@
 		once.Do(func() {
 			stopCompactor()
 			stopDBSizeMonitor()
-			etcd3StorageInterface.Close()
+			store.Close()
 			_ = client.Close()
 		})
 	}
