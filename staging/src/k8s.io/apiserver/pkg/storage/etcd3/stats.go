/*
Copyright 2025 The Kubernetes Authors.

Licensed under the Apache License, Version 2.0 (the "License");
you may not use this file except in compliance with the License.
You may obtain a copy of the License at

    http://www.apache.org/licenses/LICENSE-2.0

Unless required by applicable law or agreed to in writing, software
distributed under the License is distributed on an "AS IS" BASIS,
WITHOUT WARRANTIES OR CONDITIONS OF ANY KIND, either express or implied.
See the License for the specific language governing permissions and
limitations under the License.
*/

package etcd3

import (
	"context"
	"errors"
	"strings"
	"sync"

	"sync/atomic"
	"time"

	"go.etcd.io/etcd/api/v3/mvccpb"

	"k8s.io/apimachinery/pkg/util/wait"
	"k8s.io/apiserver/pkg/storage"
	"k8s.io/klog/v2"
)

const sizerRefreshInterval = time.Minute

func newResourceSizeEstimator(prefix string, getKeys storage.KeysFunc) *resourceSizeEstimator {
	if prefix[len(prefix)-1] != '/' {
		prefix += "/"
	}
	sc := &resourceSizeEstimator{
		prefix:  prefix,
		getKeys: getKeys,
		stop:    make(chan struct{}),
		keys:    make(map[string]sizeRevision),
	}
	sc.wg.Add(1)
	go func() {
		defer sc.wg.Done()
		sc.run()
	}()
	return sc
}

// resourceSizeEstimator efficiently estimates the average object size
// based on the last observed state of individual keys.
// By plugging resourceSizeEstimator into GetList and Watch functions,
// a fairly accurate estimate of object sizes can be maintained
// without additional requests to the underlying storage.
// To handle potential out-of-order or incomplete data,
// it uses a per-key revision to identify the newer state.
// This approach may leak keys if delete events are not observed,
// thus we run a background goroutine to periodically cleanup keys if needed.
type resourceSizeEstimator struct {
	prefix         string
	stop           chan struct{}
	wg             sync.WaitGroup
	lastKeyCleanup atomic.Pointer[time.Time]
	getKeys        storage.KeysFunc

	keysLock sync.Mutex
	keys     map[string]sizeRevision
}

type sizeRevision struct {
	sizeBytes int64
	revision  int64
}

<<<<<<< HEAD
var errStatsDisabled = errors.New("key size stats disabled")

func (sc *statsCache) Stats(ctx context.Context) (storage.Stats, error) {
	keys, err := sc.GetKeys(ctx)
=======
func (sc *resourceSizeEstimator) Stats(ctx context.Context) (storage.Stats, error) {
	keys, err := sc.getKeys(ctx)
>>>>>>> e1b996a4
	if err != nil {
		return storage.Stats{}, err
	}
	stats := storage.Stats{
		ObjectCount: int64(len(keys)),
	}
	sc.keysLock.Lock()
	defer sc.keysLock.Unlock()
	sc.cleanKeys(keys)
	if len(sc.keys) != 0 {
		stats.EstimatedAverageObjectSizeBytes = sc.keySizes() / int64(len(sc.keys))
	}
	return stats, nil
}

<<<<<<< HEAD
func (sc *statsCache) GetKeys(ctx context.Context) ([]string, error) {
	sc.getKeysLock.Lock()
	getKeys := sc.getKeys
	sc.getKeysLock.Unlock()

	if getKeys == nil {
		return nil, errStatsDisabled
	}
	// Don't execute getKeys under lock.
	return getKeys(ctx)
}

func (sc *statsCache) SetKeysFunc(keys storage.KeysFunc) {
	sc.getKeysLock.Lock()
	defer sc.getKeysLock.Unlock()
	sc.getKeys = keys
}

func (sc *statsCache) Close() {
=======
func (sc *resourceSizeEstimator) Close() {
>>>>>>> e1b996a4
	close(sc.stop)
	sc.wg.Wait()
}

func (sc *resourceSizeEstimator) run() {
	jitter := 0.5 // Period between [interval, interval * (1.0 + jitter)]
	sliding := true
	// wait.JitterUntilWithContext starts work immediately, so wait first.
	select {
	case <-time.After(wait.Jitter(sizerRefreshInterval, jitter)):
	case <-sc.stop:
	}
	wait.JitterUntilWithContext(wait.ContextForChannel(sc.stop), sc.cleanKeysIfNeeded, sizerRefreshInterval, jitter, sliding)
}

func (sc *resourceSizeEstimator) cleanKeysIfNeeded(ctx context.Context) {
	lastKeyCleanup := sc.lastKeyCleanup.Load()
	if lastKeyCleanup != nil && time.Since(*lastKeyCleanup) < sizerRefreshInterval {
		return
	}
	keys, err := sc.getKeys(ctx)
	if err != nil {
<<<<<<< HEAD
		if !errors.Is(err, errStatsDisabled) {
			klog.InfoS("Error getting keys", "err", err)
		}
=======
		klog.InfoS("Error getting keys", "err", err)
>>>>>>> e1b996a4
		return
	}
	sc.keysLock.Lock()
	defer sc.keysLock.Unlock()
	sc.cleanKeys(keys)
}

func (sc *resourceSizeEstimator) cleanKeys(keepKeys []string) {
	newKeys := make(map[string]sizeRevision, len(keepKeys))
	for _, key := range keepKeys {
		// Handle cacher keys not having prefix.
		if !strings.HasPrefix(key, sc.prefix) {
			startIndex := 0
			if key[0] == '/' {
				startIndex = 1
			}
			key = sc.prefix + key[startIndex:]
		}
		keySizeRevision, ok := sc.keys[key]
		if !ok {
			continue
		}
		newKeys[key] = keySizeRevision
	}
	sc.keys = newKeys
	now := time.Now()
	sc.lastKeyCleanup.Store(&now)
}

func (sc *resourceSizeEstimator) keySizes() (totalSize int64) {
	for _, sizeRevision := range sc.keys {
		totalSize += sizeRevision.sizeBytes
	}
	return totalSize
}

func (sc *resourceSizeEstimator) Update(kvs []*mvccpb.KeyValue) {
	sc.keysLock.Lock()
	defer sc.keysLock.Unlock()
	for _, kv := range kvs {
		sc.updateKey(kv)
	}
}

func (sc *resourceSizeEstimator) UpdateKey(kv *mvccpb.KeyValue) {
	sc.keysLock.Lock()
	defer sc.keysLock.Unlock()

	sc.updateKey(kv)
}

func (sc *resourceSizeEstimator) updateKey(kv *mvccpb.KeyValue) {
	key := string(kv.Key)
	keySizeRevision := sc.keys[key]
	if keySizeRevision.revision >= kv.ModRevision {
		return
	}

	sc.keys[key] = sizeRevision{
		sizeBytes: int64(len(kv.Value)),
		revision:  kv.ModRevision,
	}
}

func (sc *resourceSizeEstimator) DeleteKey(kv *mvccpb.KeyValue) {
	sc.keysLock.Lock()
	defer sc.keysLock.Unlock()

	key := string(kv.Key)
	keySizeRevision := sc.keys[key]
	if keySizeRevision.revision >= kv.ModRevision {
		return
	}

	delete(sc.keys, key)
}<|MERGE_RESOLUTION|>--- conflicted
+++ resolved
@@ -66,6 +66,7 @@
 	stop           chan struct{}
 	wg             sync.WaitGroup
 	lastKeyCleanup atomic.Pointer[time.Time]
+	getKeysLock    sync.Mutex
 	getKeys        storage.KeysFunc
 
 	keysLock sync.Mutex
@@ -77,15 +78,10 @@
 	revision  int64
 }
 
-<<<<<<< HEAD
 var errStatsDisabled = errors.New("key size stats disabled")
 
-func (sc *statsCache) Stats(ctx context.Context) (storage.Stats, error) {
+func (sc *resourceSizeEstimator) Stats(ctx context.Context) (storage.Stats, error) {
 	keys, err := sc.GetKeys(ctx)
-=======
-func (sc *resourceSizeEstimator) Stats(ctx context.Context) (storage.Stats, error) {
-	keys, err := sc.getKeys(ctx)
->>>>>>> e1b996a4
 	if err != nil {
 		return storage.Stats{}, err
 	}
@@ -101,8 +97,7 @@
 	return stats, nil
 }
 
-<<<<<<< HEAD
-func (sc *statsCache) GetKeys(ctx context.Context) ([]string, error) {
+func (sc *resourceSizeEstimator) GetKeys(ctx context.Context) ([]string, error) {
 	sc.getKeysLock.Lock()
 	getKeys := sc.getKeys
 	sc.getKeysLock.Unlock()
@@ -114,16 +109,13 @@
 	return getKeys(ctx)
 }
 
-func (sc *statsCache) SetKeysFunc(keys storage.KeysFunc) {
+func (sc *resourceSizeEstimator) SetKeysFunc(keys storage.KeysFunc) {
 	sc.getKeysLock.Lock()
 	defer sc.getKeysLock.Unlock()
 	sc.getKeys = keys
 }
 
-func (sc *statsCache) Close() {
-=======
 func (sc *resourceSizeEstimator) Close() {
->>>>>>> e1b996a4
 	close(sc.stop)
 	sc.wg.Wait()
 }
@@ -144,15 +136,11 @@
 	if lastKeyCleanup != nil && time.Since(*lastKeyCleanup) < sizerRefreshInterval {
 		return
 	}
-	keys, err := sc.getKeys(ctx)
+	keys, err := sc.GetKeys(ctx)
 	if err != nil {
-<<<<<<< HEAD
 		if !errors.Is(err, errStatsDisabled) {
 			klog.InfoS("Error getting keys", "err", err)
 		}
-=======
-		klog.InfoS("Error getting keys", "err", err)
->>>>>>> e1b996a4
 		return
 	}
 	sc.keysLock.Lock()
