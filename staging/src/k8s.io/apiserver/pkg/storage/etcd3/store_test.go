/*
Copyright 2016 The Kubernetes Authors.

Licensed under the Apache License, Version 2.0 (the "License");
you may not use this file except in compliance with the License.
You may obtain a copy of the License at

    http://www.apache.org/licenses/LICENSE-2.0

Unless required by applicable law or agreed to in writing, software
distributed under the License is distributed on an "AS IS" BASIS,
WITHOUT WARRANTIES OR CONDITIONS OF ANY KIND, either express or implied.
See the License for the specific language governing permissions and
limitations under the License.
*/

package etcd3

import (
	"context"
	"crypto/rand"
	"fmt"
	"io"
	"os"
	"reflect"
	"strings"
	"testing"
	"time"

	"github.com/go-logr/logr"
	"github.com/google/go-cmp/cmp"
	"github.com/stretchr/testify/require"
	clientv3 "go.etcd.io/etcd/client/v3"
	"go.etcd.io/etcd/client/v3/kubernetes"
	"go.etcd.io/etcd/server/v3/embed"
	"google.golang.org/grpc/grpclog"

	"k8s.io/apimachinery/pkg/api/apitesting"
	metav1 "k8s.io/apimachinery/pkg/apis/meta/v1"
	"k8s.io/apimachinery/pkg/fields"
	"k8s.io/apimachinery/pkg/labels"
	"k8s.io/apimachinery/pkg/runtime"
	"k8s.io/apimachinery/pkg/runtime/schema"
	"k8s.io/apimachinery/pkg/runtime/serializer"
	utilruntime "k8s.io/apimachinery/pkg/util/runtime"
	"k8s.io/apiserver/pkg/apis/example"
	examplev1 "k8s.io/apiserver/pkg/apis/example/v1"
	"k8s.io/apiserver/pkg/features"
	"k8s.io/apiserver/pkg/storage"
	"k8s.io/apiserver/pkg/storage/etcd3/testserver"
	storagetesting "k8s.io/apiserver/pkg/storage/testing"
	"k8s.io/apiserver/pkg/storage/value"
	utilfeature "k8s.io/apiserver/pkg/util/feature"
	featuregatetesting "k8s.io/component-base/featuregate/testing"
	"k8s.io/klog/v2"
	"k8s.io/utils/clock"
)

var scheme = runtime.NewScheme()
var codecs = serializer.NewCodecFactory(scheme)

const defaultTestPrefix = "test!"

func init() {
	metav1.AddToGroupVersion(scheme, metav1.SchemeGroupVersion)
	utilruntime.Must(example.AddToScheme(scheme))
	utilruntime.Must(examplev1.AddToScheme(scheme))

	grpclog.SetLoggerV2(grpclog.NewLoggerV2(io.Discard, io.Discard, os.Stderr))
}

func newPod() runtime.Object {
	return &example.Pod{}
}

func newPodList() runtime.Object {
	return &example.PodList{}
}

func checkStorageInvariants(etcdClient *clientv3.Client, codec runtime.Codec) storagetesting.KeyValidation {
	return func(ctx context.Context, t *testing.T, key string) {
		getResp, err := etcdClient.KV.Get(ctx, key)
		if err != nil {
			t.Fatalf("etcdClient.KV.Get failed: %v", err)
		}
		if len(getResp.Kvs) == 0 {
			t.Fatalf("expecting non empty result on key: %s", key)
		}
		decoded, err := runtime.Decode(codec, getResp.Kvs[0].Value[len(defaultTestPrefix):])
		if err != nil {
			t.Fatalf("expecting successful decode of object from %v\n%v", err, string(getResp.Kvs[0].Value))
		}
		obj := decoded.(*example.Pod)
		if obj.ResourceVersion != "" {
			t.Errorf("stored object should have empty resource version")
		}
		if obj.SelfLink != "" {
			t.Errorf("stored output should have empty selfLink")
		}
	}
}

func TestCreate(t *testing.T) {
	ctx, store, etcdClient := testSetup(t)
	storagetesting.RunTestCreate(ctx, t, store, checkStorageInvariants(etcdClient.Client, store.codec))
}

func TestCreateWithTTL(t *testing.T) {
	ctx, store, _ := testSetup(t)
	storagetesting.RunTestCreateWithTTL(ctx, t, store)
}

func TestCreateWithKeyExist(t *testing.T) {
	ctx, store, _ := testSetup(t)
	storagetesting.RunTestCreateWithKeyExist(ctx, t, store)
}

func TestGet(t *testing.T) {
	ctx, store, _ := testSetup(t)
	storagetesting.RunTestGet(ctx, t, store)
}

func TestUnconditionalDelete(t *testing.T) {
	ctx, store, _ := testSetup(t)
	storagetesting.RunTestUnconditionalDelete(ctx, t, store)
}

func TestConditionalDelete(t *testing.T) {
	ctx, store, _ := testSetup(t)
	storagetesting.RunTestConditionalDelete(ctx, t, store)
}

func TestDeleteWithSuggestion(t *testing.T) {
	ctx, store, _ := testSetup(t)
	storagetesting.RunTestDeleteWithSuggestion(ctx, t, store)
}

func TestDeleteWithSuggestionAndConflict(t *testing.T) {
	ctx, store, _ := testSetup(t)
	storagetesting.RunTestDeleteWithSuggestionAndConflict(ctx, t, store)
}

func TestDeleteWithSuggestionOfDeletedObject(t *testing.T) {
	ctx, store, _ := testSetup(t)
	storagetesting.RunTestDeleteWithSuggestionOfDeletedObject(ctx, t, store)
}

func TestValidateDeletionWithSuggestion(t *testing.T) {
	ctx, store, _ := testSetup(t)
	storagetesting.RunTestValidateDeletionWithSuggestion(ctx, t, store)
}

func TestValidateDeletionWithOnlySuggestionValid(t *testing.T) {
	ctx, store, _ := testSetup(t)
	storagetesting.RunTestValidateDeletionWithOnlySuggestionValid(ctx, t, store)
}

func TestDeleteWithConflict(t *testing.T) {
	ctx, store, _ := testSetup(t)
	storagetesting.RunTestDeleteWithConflict(ctx, t, store)
}

func TestPreconditionalDeleteWithSuggestion(t *testing.T) {
	ctx, store, _ := testSetup(t)
	storagetesting.RunTestPreconditionalDeleteWithSuggestion(ctx, t, store)
}

func TestPreconditionalDeleteWithSuggestionPass(t *testing.T) {
	ctx, store, _ := testSetup(t)
	storagetesting.RunTestPreconditionalDeleteWithOnlySuggestionPass(ctx, t, store)
}

func TestListPaging(t *testing.T) {
	ctx, store, _ := testSetup(t)
	storagetesting.RunTestListPaging(ctx, t, store)
}

func TestGetListNonRecursive(t *testing.T) {
	ctx, store, client := testSetup(t)
	storagetesting.RunTestGetListNonRecursive(ctx, t, increaseRVFunc(client.Client), store)
}

func TestGetListRecursivePrefix(t *testing.T) {
	ctx, store, _ := testSetup(t)
	storagetesting.RunTestGetListRecursivePrefix(ctx, t, store)
}

func TestKeySchema(t *testing.T) {
	ctx, store, _ := testSetup(t)
	storagetesting.RunTestKeySchema(ctx, t, store)
}

type storeWithPrefixTransformer struct {
	*store
}

func (s *storeWithPrefixTransformer) UpdatePrefixTransformer(modifier storagetesting.PrefixTransformerModifier) func() {
	originalTransformer := s.transformer.(*storagetesting.PrefixTransformer)
	transformer := *originalTransformer
	s.transformer = modifier(&transformer)
	s.watcher.transformer = modifier(&transformer)
	return func() {
		s.transformer = originalTransformer
		s.watcher.transformer = originalTransformer
	}
}

type corruptedTransformer struct {
	value.Transformer
}

func (f *corruptedTransformer) TransformFromStorage(ctx context.Context, data []byte, dataCtx value.Context) (out []byte, stale bool, err error) {
	return nil, true, &corruptObjectError{err: fmt.Errorf("bits flipped"), errType: untransformable}
}

type storeWithCorruptedTransformer struct {
	*store
}

func (s *storeWithCorruptedTransformer) CorruptTransformer() func() {
	ct := &corruptedTransformer{Transformer: s.transformer}
	s.transformer = ct
	s.watcher.transformer = ct
	return func() {
		s.transformer = ct.Transformer
		s.watcher.transformer = ct.Transformer
	}
}

func TestGuaranteedUpdate(t *testing.T) {
	ctx, store, client := testSetup(t)
	storagetesting.RunTestGuaranteedUpdate(ctx, t, &storeWithPrefixTransformer{store}, checkStorageInvariants(client.Client, store.codec))
}

func TestGuaranteedUpdateWithTTL(t *testing.T) {
	ctx, store, _ := testSetup(t)
	storagetesting.RunTestGuaranteedUpdateWithTTL(ctx, t, store)
}

func TestGuaranteedUpdateChecksStoredData(t *testing.T) {
	ctx, store, _ := testSetup(t)
	storagetesting.RunTestGuaranteedUpdateChecksStoredData(ctx, t, &storeWithPrefixTransformer{store})
}

func TestGuaranteedUpdateWithConflict(t *testing.T) {
	ctx, store, _ := testSetup(t)
	storagetesting.RunTestGuaranteedUpdateWithConflict(ctx, t, store)
}

func TestGuaranteedUpdateWithSuggestionAndConflict(t *testing.T) {
	ctx, store, _ := testSetup(t)
	storagetesting.RunTestGuaranteedUpdateWithSuggestionAndConflict(ctx, t, store)
}

func TestTransformationFailure(t *testing.T) {
	ctx, store, _ := testSetup(t)
	storagetesting.RunTestTransformationFailure(ctx, t, &storeWithPrefixTransformer{store})
}

func TestList(t *testing.T) {
	ctx, store, client := testSetup(t)
	storagetesting.RunTestList(ctx, t, store, compactStorage(store, client.Client), false, client.Kubernetes.(*storagetesting.KubernetesRecorder))
}

func TestConsistentList(t *testing.T) {
	ctx, store, client := testSetup(t)
	storagetesting.RunTestConsistentList(ctx, t, store, increaseRVFunc(client.Client), false, true, false)
}

func TestCompactRevision(t *testing.T) {
	// Test requires store to observe extenal changes to compaction revision, requiring dedicated watch on compact key which is enabled by ListFromCacheSnapshot.
	featuregatetesting.SetFeatureGateDuringTest(t, utilfeature.DefaultFeatureGate, features.ListFromCacheSnapshot, true)
	ctx, store, client := testSetup(t)
	storagetesting.RunTestCompactRevision(ctx, t, store, increaseRVFunc(client.Client), compactStorage(store, client.Client))
}

func checkStorageCallsInvariants(transformer *storagetesting.PrefixTransformer, recorder *storagetesting.KVRecorder) storagetesting.CallsValidation {
	return func(t *testing.T, pageSize, estimatedProcessedObjects uint64) {
		if reads := transformer.GetReadsAndReset(); reads != estimatedProcessedObjects {
			t.Errorf("unexpected reads: %d, expected: %d", reads, estimatedProcessedObjects)
		}
		estimatedGetCalls := uint64(1)
		if pageSize != 0 {
			// We expect that kube-apiserver will be increasing page sizes
			// if not full pages are received, so we should see significantly less
			// than 1000 pages (which would be result of talking to etcd with page size
			// copied from pred.Limit).
			// The expected number of calls is n+1 where n is the smallest n so that:
			// pageSize + pageSize * 2 + pageSize * 4 + ... + pageSize * 2^n >= podCount.
			// For pageSize = 1, podCount = 1000, we get n+1 = 10, 2 ^ 10 = 1024.
			currLimit := pageSize
			for sum := uint64(1); sum < estimatedProcessedObjects; {
				currLimit *= 2
				if currLimit > maxLimit {
					currLimit = maxLimit
				}
				sum += currLimit
				estimatedGetCalls++
			}
		}
		if reads := recorder.GetReadsAndReset(); reads != estimatedGetCalls {
			t.Fatalf("unexpected reads: %d, want: %d", reads, estimatedGetCalls)
		}
	}
}

func TestListContinuation(t *testing.T) {
	ctx, store, client := testSetup(t)
	validation := checkStorageCallsInvariants(
		store.transformer.(*storagetesting.PrefixTransformer), client.KV.(*storagetesting.KVRecorder))
	storagetesting.RunTestListContinuation(ctx, t, store, validation)
}

func TestListPaginationRareObject(t *testing.T) {
	// ListFromCacheSnapshots adds additional Get call to read compact key.
	// TODO: Rewrite call validation to only count calls to pods.
	featuregatetesting.SetFeatureGateDuringTest(t, utilfeature.DefaultFeatureGate, features.ListFromCacheSnapshot, false)
	ctx, store, client := testSetup(t)
	validation := checkStorageCallsInvariants(
		store.transformer.(*storagetesting.PrefixTransformer), client.KV.(*storagetesting.KVRecorder))
	storagetesting.RunTestListPaginationRareObject(ctx, t, store, validation)
}

func TestListContinuationWithFilter(t *testing.T) {
	ctx, store, client := testSetup(t)
	validation := checkStorageCallsInvariants(
		store.transformer.(*storagetesting.PrefixTransformer), client.KV.(*storagetesting.KVRecorder))
	storagetesting.RunTestListContinuationWithFilter(ctx, t, store, validation)
}

func TestNamespaceScopedList(t *testing.T) {
	ctx, store, _ := testSetup(t)
	storagetesting.RunTestNamespaceScopedList(ctx, t, store)
}

func compactStorage(s *store, client *clientv3.Client) storagetesting.Compaction {
	return func(ctx context.Context, t *testing.T, resourceVersion string) {
		versioner := storage.APIObjectVersioner{}
		rv, err := versioner.ParseResourceVersion(resourceVersion)
		if err != nil {
			t.Fatal(err)
		}
		var currentVersion int64
		currentVersion, _, _, err = Compact(ctx, client, currentVersion, int64(rv))
		if err != nil {
			_, _, _, err = Compact(ctx, client, currentVersion, int64(rv))
		}
		if err != nil {
			t.Fatal(err)
		}
		// Wait for compaction to be observed.
		if utilfeature.DefaultFeatureGate.Enabled(features.ListFromCacheSnapshot) {
			for {
				select {
				case <-ctx.Done():
					t.Fatal(ctx.Err())
				case <-time.After(100 * time.Millisecond):
				}
				compactedRev := s.CompactRevision()
				if compactedRev == int64(rv) {
					break
				}
			}
		}
	}
}

func increaseRVFunc(client *clientv3.Client) storagetesting.IncreaseRVFunc {
	return func(ctx context.Context, t *testing.T) int64 {
		resp, err := client.KV.Put(ctx, "increaseRV", "ok")
		if err != nil {
			t.Fatalf("Could not update increaseRV: %v", err)
		}
		return resp.Header.Revision
	}
}

func TestListInconsistentContinuation(t *testing.T) {
	ctx, store, client := testSetup(t)
	storagetesting.RunTestListInconsistentContinuation(ctx, t, store, compactStorage(store, client.Client))
}

func TestListResourceVersionMatch(t *testing.T) {
	ctx, store, _ := testSetup(t)
	storagetesting.RunTestListResourceVersionMatch(ctx, t, &storeWithPrefixTransformer{store})
}

func TestStats(t *testing.T) {
	for _, sizeBasedListCostEstimate := range []bool{true, false} {
		t.Run(fmt.Sprintf("SizeBasedListCostEstimate=%v", sizeBasedListCostEstimate), func(t *testing.T) {
			ctx, store, _ := testSetup(t)
<<<<<<< HEAD
			store.SetKeysFunc(store.getKeys)
=======
			if sizeBasedListCostEstimate {
				err := store.EnableResourceSizeEstimation(store.getKeys)
				if err != nil {
					t.Fatal(err)
				}
			}
>>>>>>> e1b996a4
			storagetesting.RunTestStats(ctx, t, store, store.codec, store.transformer, sizeBasedListCostEstimate)
		})
	}
}

// =======================================================================
// Implementation-specific tests are following.
// The following tests are exercising the details of the implementation
// not the actual user-facing contract of storage interface.
// As such, they may focus e.g. on non-functional aspects like performance
// impact.
// =======================================================================

func TestPrefix(t *testing.T) {
	testcases := map[string]string{
		"custom/prefix":     "/custom/prefix/",
		"/custom//prefix//": "/custom/prefix/",
		"/registry":         "/registry/",
	}
	for configuredPrefix, effectivePrefix := range testcases {
		_, store, _ := testSetup(t, withPrefix(configuredPrefix))
		if store.pathPrefix != effectivePrefix {
			t.Errorf("configured prefix of %s, expected effective prefix of %s, got %s", configuredPrefix, effectivePrefix, store.pathPrefix)
		}
	}
}

func Test_growSlice(t *testing.T) {
	type args struct {
		initialCapacity int
		initialLen      int
		v               reflect.Value
		maxCapacity     int
		sizes           []int
	}
	tests := []struct {
		name string
		args args
		cap  int
		len  int
	}{
		{
			name: "empty",
			args: args{v: reflect.ValueOf([]example.Pod{})},
			cap:  0,
		},
		{
			name: "no sizes",
			args: args{v: reflect.ValueOf([]example.Pod{}), maxCapacity: 10},
			cap:  10,
		},
		{
			name: "above maxCapacity",
			args: args{v: reflect.ValueOf([]example.Pod{}), maxCapacity: 10, sizes: []int{1, 12}},
			cap:  10,
		},
		{
			name: "takes max",
			args: args{v: reflect.ValueOf([]example.Pod{}), maxCapacity: 10, sizes: []int{8, 4}},
			cap:  8,
		},
		{
			name: "with existing capacity above max",
			args: args{initialCapacity: 12, maxCapacity: 10, sizes: []int{8, 4}},
			cap:  12,
		},
		{
			name: "with existing capacity below max",
			args: args{initialCapacity: 5, maxCapacity: 10, sizes: []int{8, 4}},
			cap:  8,
		},
		{
			name: "with existing capacity and length above max",
			args: args{initialCapacity: 12, initialLen: 5, maxCapacity: 10, sizes: []int{8, 4}},
			cap:  12,
			len:  5,
		},
		{
			name: "with existing capacity and length below max",
			args: args{initialCapacity: 5, initialLen: 3, maxCapacity: 10, sizes: []int{8, 4}},
			cap:  8,
			len:  3,
		},
	}
	for _, tt := range tests {
		t.Run(tt.name, func(t *testing.T) {
			if tt.args.initialCapacity > 0 {
				val := make([]example.Pod, tt.args.initialLen, tt.args.initialCapacity)
				for i := 0; i < tt.args.initialLen; i++ {
					val[i].Name = fmt.Sprintf("test-%d", i)
				}
				tt.args.v = reflect.ValueOf(val)
			}
			// reflection requires that the value be addressable in order to call set,
			// so we must ensure the value we created is available on the heap (not a problem
			// for normal usage)
			if !tt.args.v.CanAddr() {
				x := reflect.New(tt.args.v.Type())
				x.Elem().Set(tt.args.v)
				tt.args.v = x.Elem()
			}
			growSlice(tt.args.v, tt.args.maxCapacity, tt.args.sizes...)
			if tt.cap != tt.args.v.Cap() {
				t.Errorf("Unexpected capacity: got=%d want=%d", tt.args.v.Cap(), tt.cap)
			}
			if tt.len != tt.args.v.Len() {
				t.Errorf("Unexpected length: got=%d want=%d", tt.args.v.Len(), tt.len)
			}
			for i := 0; i < tt.args.v.Len(); i++ {
				nameWanted := fmt.Sprintf("test-%d", i)
				val := tt.args.v.Index(i).Interface()
				pod, ok := val.(example.Pod)
				if !ok || pod.Name != nameWanted {
					t.Errorf("Unexpected element value: got=%s, want=%s", pod.Name, nameWanted)
				}
			}
		})
	}
}

func TestLeaseMaxObjectCount(t *testing.T) {
	ctx, store, _ := testSetup(t, withLeaseConfig(LeaseManagerConfig{
		ReuseDurationSeconds: defaultLeaseReuseDurationSeconds,
		MaxObjectCount:       2,
	}))

	obj := &example.Pod{ObjectMeta: metav1.ObjectMeta{Name: "foo"}}
	out := &example.Pod{}

	testCases := []struct {
		key                 string
		expectAttachedCount int64
	}{
		{
			key:                 "/pods/testkey1",
			expectAttachedCount: 1,
		},
		{
			key:                 "/pods/testkey2",
			expectAttachedCount: 2,
		},
		{
			key: "/pods/testkey3",
			// We assume each time has 1 object attached to the lease
			// so after granting a new lease, the recorded count is set to 1
			expectAttachedCount: 1,
		},
	}

	for _, tc := range testCases {
		err := store.Create(ctx, tc.key, obj, out, 120)
		if err != nil {
			t.Fatalf("Set failed: %v", err)
		}
		if store.leaseManager.leaseAttachedObjectCount != tc.expectAttachedCount {
			t.Errorf("Lease manager recorded count %v should be %v", store.leaseManager.leaseAttachedObjectCount, tc.expectAttachedCount)
		}
	}
}

// ===================================================
// Test-setup related function are following.
// ===================================================

func newTestLeaseManagerConfig() LeaseManagerConfig {
	cfg := NewDefaultLeaseManagerConfig()
	// As 30s is the default timeout for testing in global configuration,
	// we cannot wait longer than that in a single time: change it to 1s
	// for testing purposes. See wait.ForeverTestTimeout
	cfg.ReuseDurationSeconds = 1
	return cfg
}

func newTestTransformer() value.Transformer {
	return storagetesting.NewPrefixTransformer([]byte(defaultTestPrefix), false)
}

type setupOptions struct {
	client         func(testing.TB) *kubernetes.Client
	codec          runtime.Codec
	newFunc        func() runtime.Object
	newListFunc    func() runtime.Object
	prefix         string
	resourcePrefix string
	groupResource  schema.GroupResource
	transformer    value.Transformer
	leaseConfig    LeaseManagerConfig
}

type setupOption func(*setupOptions)

func withClientConfig(config *embed.Config) setupOption {
	return func(options *setupOptions) {
		options.client = func(t testing.TB) *kubernetes.Client {
			return testserver.RunEtcd(t, config)
		}
	}
}

func withPrefix(prefix string) setupOption {
	return func(options *setupOptions) {
		options.prefix = prefix
	}
}

func withResourcePrefix(prefix string) setupOption {
	return func(options *setupOptions) {
		options.resourcePrefix = prefix
	}
}

func withLeaseConfig(leaseConfig LeaseManagerConfig) setupOption {
	return func(options *setupOptions) {
		options.leaseConfig = leaseConfig
	}
}

func withDefaults(options *setupOptions) {
	options.client = func(t testing.TB) *kubernetes.Client {
		return testserver.RunEtcd(t, nil)
	}
	options.codec = apitesting.TestCodec(codecs, examplev1.SchemeGroupVersion)
	options.newFunc = newPod
	options.newListFunc = newPodList
	options.prefix = ""
	options.resourcePrefix = "/pods/"
	options.groupResource = schema.GroupResource{Resource: "pods"}
	options.transformer = newTestTransformer()
	options.leaseConfig = newTestLeaseManagerConfig()
}

var _ setupOption = withDefaults

func testSetup(t testing.TB, opts ...setupOption) (context.Context, *store, *kubernetes.Client) {
	setupOpts := setupOptions{}
	opts = append([]setupOption{withDefaults}, opts...)
	for _, opt := range opts {
		opt(&setupOpts)
	}
	client := setupOpts.client(t)
	versioner := storage.APIObjectVersioner{}
	compactor := NewCompactor(client.Client, 0, clock.RealClock{}, nil)
	t.Cleanup(compactor.Stop)
	store, err := New(
		client,
		compactor,
		setupOpts.codec,
		setupOpts.newFunc,
		setupOpts.newListFunc,
		setupOpts.prefix,
		setupOpts.resourcePrefix,
		setupOpts.groupResource,
		setupOpts.transformer,
		setupOpts.leaseConfig,
		NewDefaultDecoder(setupOpts.codec, versioner),
		versioner,
	)
	if err != nil {
		t.Fatal(err)
	}
	t.Cleanup(store.Close)
	ctx := context.Background()
	return ctx, store, client
}

func TestPrepareKey(t *testing.T) {
	validKeys := []string{
		"/pods/foo/bar/baz/a.b.c/",
		"/pods/foo",
		"/pods/foo/bar/baz",
		"/pods/foo/bar..baz/",
		"/pods/foo/bar..",
		"/pods/foo",
		"/pods/foo/bar",
		"/pods/foo/bar/",
		"/pods/",
	}
	invalidKeys := []string{
		"/pods",
		"/pods/foo/bar/../a.b.c/",
		"/pods/..",
		"/pods/../",
		"/pods/foo/bar/..",
		"/pods/../foo/bar",
		"/pods/../foo",
		"/pods/foo/bar/../",
		"/pods/.",
		"/pods/./",
		"/pods/foo/.",
		"/pods/./bar",
		"/pods/foo/./bar/",
		"/foo/bar/../a.b.c/",
		"..",
		"/..",
		"../",
		"/foo/bar/..",
		"../foo/bar",
		"/../foo",
		"/foo/bar/../",
		".",
		"/.",
		"./",
		"/./",
		"/foo/.",
		"./bar",
		"/foo/./bar/",
	}
	const (
		pathPrefix   = "/first/second"
		expectPrefix = pathPrefix + "/"
	)
	_, store, _ := testSetup(t, withPrefix(pathPrefix))

	t.Run("Non-recursive", func(t *testing.T) {
		for _, key := range validKeys {
			preparedKey, err := store.prepareKey(key, false)
			if err != nil {
				t.Errorf("preparing key %q should be valid; unexpected error: %v", key, err)
				continue
			}
			if !strings.HasPrefix(preparedKey, expectPrefix) {
				t.Errorf("prepared key %q should have prefix %q", preparedKey, expectPrefix)
			}
			if !strings.HasSuffix(preparedKey, key) {
				t.Errorf("Prepared non-recursive key %q should have suffix %q", preparedKey, key)
			}
		}
	})

	t.Run("Recursive", func(t *testing.T) {
		for _, key := range validKeys {
			preparedKey, err := store.prepareKey(key, true)
			if err != nil {
				t.Errorf("preparing key %q should be valid; unexpected error: %v", key, err)
				continue
			}
			if !strings.HasPrefix(preparedKey, expectPrefix) {
				t.Errorf("prepared key %q should have prefix %q", preparedKey, expectPrefix)
			}
			if !strings.HasSuffix(preparedKey, "/") {
				t.Errorf("Prepared non-recursive key %q should have suffix '/'", preparedKey)
			}
		}
	})

	t.Run("Invalid", func(t *testing.T) {
		for _, key := range invalidKeys {
			_, err := store.prepareKey(key, false)
			if err == nil {
				t.Errorf("key %q should be invalid", key)
			}
		}
	})
}

func TestInvalidKeys(t *testing.T) {
	const invalidKey = "/foo/bar/../baz"
	expectedError := fmt.Sprintf("invalid key: %q", invalidKey)

	expectInvalidKey := func(methodName string, err error) {
		if err == nil {
			t.Errorf("[%s] expected invalid key error; got nil", methodName)
		} else if err.Error() != expectedError {
			t.Errorf("[%s] expected invalid key error; got %v", methodName, err)
		}
	}

	ctx, store, _ := testSetup(t)
	expectInvalidKey("Create", store.Create(ctx, invalidKey, nil, nil, 0))
	expectInvalidKey("Delete", store.Delete(ctx, invalidKey, nil, nil, nil, nil, storage.DeleteOptions{}))
	_, watchErr := store.Watch(ctx, invalidKey, storage.ListOptions{})
	expectInvalidKey("Watch", watchErr)
	expectInvalidKey("Get", store.Get(ctx, invalidKey, storage.GetOptions{}, nil))
	expectInvalidKey("GetList", store.GetList(ctx, invalidKey, storage.ListOptions{}, nil))
	expectInvalidKey("GuaranteedUpdate", store.GuaranteedUpdate(ctx, invalidKey, nil, true, nil, nil, nil))
}

func BenchmarkStore_GetList(b *testing.B) {
	generateBigPod := func(index int, total int, expect int) runtime.Object {
		l := map[string]string{}
		if index%(total/expect) == 0 {
			l["foo"] = "bar"
		}
		terminationGracePeriodSeconds := int64(42)
		activeDeadlineSeconds := int64(42)
		pod := &examplev1.Pod{
			ObjectMeta: metav1.ObjectMeta{
				Labels: l,
			},
			Spec: examplev1.PodSpec{
				RestartPolicy:                 examplev1.RestartPolicy("Always"),
				TerminationGracePeriodSeconds: &terminationGracePeriodSeconds,
				ActiveDeadlineSeconds:         &activeDeadlineSeconds,
				NodeSelector:                  map[string]string{},
				ServiceAccountName:            "demo-sa",
			},
		}
		pod.Name = fmt.Sprintf("object-%d", index)
		data := make([]byte, 1024*2, 1024*2) // 2k labels
		rand.Read(data)
		pod.Spec.NodeSelector["key"] = string(data)
		return pod
	}
	testCases := []struct {
		name              string
		objectNum         int
		expectNum         int
		selector          labels.Selector
		newObjectFunc     func(index int, total int, expect int) runtime.Object
		newListObjectFunc func() runtime.Object
	}{
		{
			name:              "pick 50 pods out of 5000 pod",
			objectNum:         5000,
			expectNum:         50,
			selector:          labels.SelectorFromSet(map[string]string{"foo": "bar"}),
			newObjectFunc:     generateBigPod,
			newListObjectFunc: func() runtime.Object { return &examplev1.PodList{} },
		},
		{
			name:              "pick 500 pods out of 5000 pod",
			objectNum:         5000,
			expectNum:         500,
			selector:          labels.SelectorFromSet(map[string]string{"foo": "bar"}),
			newObjectFunc:     generateBigPod,
			newListObjectFunc: func() runtime.Object { return &examplev1.PodList{} },
		},
		{
			name:              "pick 1000 pods out of 5000 pod",
			objectNum:         5000,
			expectNum:         1000,
			selector:          labels.SelectorFromSet(map[string]string{"foo": "bar"}),
			newObjectFunc:     generateBigPod,
			newListObjectFunc: func() runtime.Object { return &examplev1.PodList{} },
		},
		{
			name:              "pick 2500 pods out of 5000 pod",
			objectNum:         5000,
			expectNum:         2500,
			selector:          labels.SelectorFromSet(map[string]string{"foo": "bar"}),
			newObjectFunc:     generateBigPod,
			newListObjectFunc: func() runtime.Object { return &examplev1.PodList{} },
		},
		{
			name:              "pick 5000 pods out of 5000 pod",
			objectNum:         5000,
			expectNum:         5000,
			selector:          labels.SelectorFromSet(map[string]string{"foo": "bar"}),
			newObjectFunc:     generateBigPod,
			newListObjectFunc: func() runtime.Object { return &examplev1.PodList{} },
		},
	}
	for _, tc := range testCases {
		b.Run(tc.name, func(b *testing.B) {
			// booting etcd instance
			ctx, store, etcdClient := testSetup(b)
			defer etcdClient.Close()

			// make fake objects..
			dir := "/testing"
			originalRevision := ""
			for i := 0; i < tc.objectNum; i++ {
				obj := tc.newObjectFunc(i, tc.objectNum, tc.expectNum)
				o := obj.(metav1.Object)
				key := fmt.Sprintf("/testing/testkey/%s", o.GetName())
				out := tc.newObjectFunc(i, tc.objectNum, tc.expectNum)
				if err := store.Create(ctx, key, obj, out, 0); err != nil {
					b.Fatalf("Set failed: %v", err)
				}
				originalRevision = out.(metav1.Object).GetResourceVersion()
			}

			// prepare result and pred
			pred := storage.SelectionPredicate{
				Label: tc.selector,
				Field: fields.Everything(),
				GetAttrs: func(obj runtime.Object) (labels.Set, fields.Set, error) {
					pod, ok := obj.(*examplev1.Pod)
					if !ok {
						return nil, nil, fmt.Errorf("not a pod")
					}
					return pod.ObjectMeta.Labels, fields.Set{
						"metadata.name": pod.Name,
					}, nil
				},
			}

			// now we start benchmarking
			b.ResetTimer()
			for i := 0; i < b.N; i++ {
				list := tc.newListObjectFunc()
				if err := store.GetList(ctx, dir, storage.ListOptions{Predicate: pred, Recursive: true}, list); err != nil {
					b.Errorf("Unexpected List error: %v", err)
				}
				listObject := list.(*examplev1.PodList)
				if originalRevision != listObject.GetResourceVersion() {
					b.Fatalf("original revision (%s) did not match final revision after linearized reads (%s)", originalRevision, listObject.GetResourceVersion())
				}
				if len(listObject.Items) != tc.expectNum {
					b.Fatalf("expect (%d) items but got (%d)", tc.expectNum, len(listObject.Items))
				}
			}
		})
	}
}

func BenchmarkStoreListCreate(b *testing.B) {
	klog.SetLogger(logr.Discard())
	b.Run("RV=NotOlderThan", func(b *testing.B) {
		ctx, store, _ := testSetup(b)
		storagetesting.RunBenchmarkStoreListCreate(ctx, b, store, metav1.ResourceVersionMatchNotOlderThan)
	})
	b.Run("RV=ExactMatch", func(b *testing.B) {
		ctx, store, _ := testSetup(b)
		storagetesting.RunBenchmarkStoreListCreate(ctx, b, store, metav1.ResourceVersionMatchExact)
	})
}

func BenchmarkStoreList(b *testing.B) {
	klog.SetLogger(logr.Discard())
	// Based on https://github.com/kubernetes/community/blob/master/sig-scalability/configs-and-limits/thresholds.md
	dimensions := []struct {
		namespaceCount       int
		podPerNamespaceCount int
		nodeCount            int
	}{
		{
			namespaceCount:       10_000,
			podPerNamespaceCount: 15,
			nodeCount:            5_000,
		},
		{
			namespaceCount:       50,
			podPerNamespaceCount: 3_000,
			nodeCount:            5_000,
		},
		{
			namespaceCount:       100,
			podPerNamespaceCount: 1_100,
			nodeCount:            1000,
		},
	}
	for _, dims := range dimensions {
		for _, sizeBasedEnabled := range []bool{true, false} {
			featuregatetesting.SetFeatureGateDuringTest(b, utilfeature.DefaultFeatureGate, features.SizeBasedListCostEstimate, sizeBasedEnabled)
			b.Run(fmt.Sprintf("SizeBasedListCostEstimate=%v/Namespaces=%d/Pods=%d/Nodes=%d", sizeBasedEnabled, dims.namespaceCount, dims.namespaceCount*dims.podPerNamespaceCount, dims.nodeCount), func(b *testing.B) {
				data := storagetesting.PrepareBenchchmarkData(dims.namespaceCount, dims.podPerNamespaceCount, dims.nodeCount)
				ctx, store, _ := testSetup(b)
				var out example.Pod
				for _, pod := range data.Pods {
					err := store.Create(ctx, computePodKey(pod), pod, &out, 0)
					if err != nil {
						b.Fatal(err)
					}
				}
				storagetesting.RunBenchmarkStoreList(ctx, b, store, data, false)
			})
		}
	}
}

func computePodKey(obj *example.Pod) string {
	return fmt.Sprintf("/pods/%s/%s", obj.Namespace, obj.Name)
}

func TestGetCurrentResourceVersion(t *testing.T) {
	ctx, store, _ := testSetup(t)

	makePod := func(name string) *example.Pod {
		return &example.Pod{
			ObjectMeta: metav1.ObjectMeta{Namespace: "ns", Name: name},
		}
	}
	createPod := func(obj *example.Pod) *example.Pod {
		key := "/pods/" + obj.Namespace + "/" + obj.Name
		out := &example.Pod{}
		err := store.Create(context.TODO(), key, obj, out, 0)
		require.NoError(t, err)
		return out
	}
	getPod := func(name, ns string) *example.Pod {
		key := "/pods/" + ns + "/" + name
		out := &example.Pod{}
		err := store.Get(context.TODO(), key, storage.GetOptions{}, out)
		require.NoError(t, err)
		return out
	}

	// create a pod and make sure its RV is equal to the one maintained by etcd
	pod := createPod(makePod("pod-1"))
	currentStorageRV, err := store.GetCurrentResourceVersion(context.TODO())
	require.NoError(t, err)
	podRV, err := store.versioner.ParseResourceVersion(pod.ResourceVersion)
	require.NoError(t, err)
	require.Equal(t, currentStorageRV, podRV, "expected the global etcd RV to be equal to pod's RV")

	// now make unrelated write and make sure the target function returns global etcd RV
	resp, err := store.client.KV.Put(ctx, "compact_rev_key", pod.ResourceVersion)
	require.NoError(t, err)
	currentStorageRV, err = store.GetCurrentResourceVersion(context.TODO())
	require.NoError(t, err)
	require.NoError(t, err)
	require.Equal(t, currentStorageRV, uint64(resp.Header.Revision), "expected the global etcd RV to be equal to replicaset's RV")

	// ensure that the pod's RV hasn't been changed
	currentPod := getPod(pod.Name, pod.Namespace)
	currentPodRV, err := store.versioner.ParseResourceVersion(currentPod.ResourceVersion)
	require.NoError(t, err)
	require.Equal(t, currentPodRV, podRV, "didn't expect to see the pod's RV changed")
}

func BenchmarkStoreStats(b *testing.B) {
	klog.SetLogger(logr.Discard())
	data := storagetesting.PrepareBenchchmarkData(50, 3_000, 5_000)
	ctx, store, _ := testSetup(b)
	var out example.Pod
	for _, pod := range data.Pods {
		err := store.Create(ctx, computePodKey(pod), pod, &out, 0)
		if err != nil {
			b.Fatal(err)
		}
	}
	storagetesting.RunBenchmarkStoreStats(ctx, b, store)
}

// BenchmarkStatsCacheCleanKeys measures execution time of cleanupKeys which is important for watch latency as blocks watch updates.
func BenchmarkStatsCacheCleanKeys(b *testing.B) {
	klog.SetLogger(logr.Discard())
	namespaceCount := 50
	podPerNamespaceCount := 3_000
	data := storagetesting.PrepareBenchchmarkData(namespaceCount, podPerNamespaceCount, 5_000)
	ctx, store, _ := testSetup(b)
	var out example.Pod
	for _, pod := range data.Pods {
		err := store.Create(ctx, computePodKey(pod), pod, &out, 0)
		if err != nil {
			b.Fatal(err)
		}
	}
	// List to fetch object sizes for statsCache.
	listOut := &example.PodList{}
	err := store.GetList(ctx, "/pods/", storage.ListOptions{Recursive: true, Predicate: storage.Everything}, listOut)
	if err != nil {
		b.Fatal(err)
	}
	if len(store.resourceSizeEstimator.keys) < namespaceCount*podPerNamespaceCount {
		b.Fatalf("Unexpected number of keys in stats, want: %d, got: %d", namespaceCount*podPerNamespaceCount, len(store.resourceSizeEstimator.keys))
	}
	// Get keys to measure only cleanupKeys time
	keys, err := store.getKeys(ctx)
	if err != nil {
		b.Fatal(err)
	}
	b.ResetTimer()
	for i := 0; i < b.N; i++ {
		store.resourceSizeEstimator.cleanKeys(keys)
	}
	if len(store.resourceSizeEstimator.keys) < namespaceCount*podPerNamespaceCount {
		b.Fatalf("Unexpected number of keys in stats, want: %d, got: %d", namespaceCount*podPerNamespaceCount, len(store.resourceSizeEstimator.keys))
	}
}

func TestPrefixGetKeys(t *testing.T) {
	ctx, store, c := testSetup(t, withPrefix("/registry"), withResourcePrefix("/pods"))
	_, err := c.KV.Put(ctx, "key", "a")
	if err != nil {
		t.Fatal(err)
	}

	_, err = c.KV.Put(ctx, "/registry/key", "b")
	if err != nil {
		t.Fatal(err)
	}

	_, err = c.KV.Put(ctx, "/registry/pods/key", "c")
	if err != nil {
		t.Fatal(err)
	}

	_, err = c.KV.Put(ctx, "/registry/podskey", "d")
	if err != nil {
		t.Fatal(err)
	}

	gotKeys, err := store.getKeys(ctx)
	if err != nil {
		t.Fatal(err)
	}

	wantKeys := []string{"/registry/pods/key"}
	if diff := cmp.Diff(wantKeys, gotKeys); diff != "" {
		t.Errorf("getKeys diff:\n%s", diff)
	}
}

func TestPrefixStats(t *testing.T) {
	tcs := []struct {
		name        string
		estimate    bool
		setKeys     bool
		expectStats storage.Stats
	}{
		{
<<<<<<< HEAD
			name:        "SizeBasedListCostEstimate=false,SetKeys=false",
			setKeys:     false,
=======
			name:        "Estimate=false",
>>>>>>> e1b996a4
			estimate:    false,
			expectStats: storage.Stats{ObjectCount: 1},
		},
		{
<<<<<<< HEAD
			name:        "SizeBasedListCostEstimate=false,SetKeys=true",
			setKeys:     true,
			estimate:    false,
			expectStats: storage.Stats{ObjectCount: 1},
		},
		{
			name:        "SizeBasedListCostEstimate=true,SetKeys=false",
			setKeys:     false,
			estimate:    true,
			expectStats: storage.Stats{ObjectCount: 1},
		},
		{
			name:        "SizeBasedListCostEstimate=true,SetKeys=true",
			setKeys:     true,
=======
			name:        "Estimate=true",
>>>>>>> e1b996a4
			estimate:    true,
			expectStats: storage.Stats{ObjectCount: 1, EstimatedAverageObjectSizeBytes: 3},
		},
	}
	for _, tc := range tcs {
		t.Run(tc.name, func(t *testing.T) {
<<<<<<< HEAD
			featuregatetesting.SetFeatureGateDuringTest(t, utilfeature.DefaultFeatureGate, features.SizeBasedListCostEstimate, tc.estimate)
			ctx, store, c := testSetup(t, withPrefix("/registry"), withResourcePrefix("pods"))
			if tc.setKeys {
				store.SetKeysFunc(store.getKeys)
=======
			ctx, store, c := testSetup(t, withPrefix("/registry"), withResourcePrefix("/pods/"))
			if tc.estimate {
				err := store.EnableResourceSizeEstimation(store.getKeys)
				if err != nil {
					t.Fatal(err)
				}
>>>>>>> e1b996a4
			}
			_, err := c.KV.Put(ctx, "key", "a")
			if err != nil {
				t.Fatal(err)
			}

			_, err = c.KV.Put(ctx, "/registry/key", "ab")
			if err != nil {
				t.Fatal(err)
			}

			_, err = c.KV.Put(ctx, "/registry/pods/key", "abc")
			if err != nil {
				t.Fatal(err)
			}

			_, err = c.KV.Put(ctx, "/registry/podskey", "abcd")
			if err != nil {
				t.Fatal(err)
			}

			listOut := &example.PodList{}
			// Ignore error as decode is expected to fail
			_ = store.GetList(ctx, "/pods/", storage.ListOptions{Predicate: storage.Everything, Recursive: true}, listOut)

			gotStats, err := store.Stats(ctx)
			if err != nil {
				t.Fatal(err)
			}

			if diff := cmp.Diff(tc.expectStats, gotStats); diff != "" {
				t.Errorf("Stats diff:\n%s", diff)
			}

		})
	}
}<|MERGE_RESOLUTION|>--- conflicted
+++ resolved
@@ -389,16 +389,12 @@
 	for _, sizeBasedListCostEstimate := range []bool{true, false} {
 		t.Run(fmt.Sprintf("SizeBasedListCostEstimate=%v", sizeBasedListCostEstimate), func(t *testing.T) {
 			ctx, store, _ := testSetup(t)
-<<<<<<< HEAD
-			store.SetKeysFunc(store.getKeys)
-=======
 			if sizeBasedListCostEstimate {
 				err := store.EnableResourceSizeEstimation(store.getKeys)
 				if err != nil {
 					t.Fatal(err)
 				}
 			}
->>>>>>> e1b996a4
 			storagetesting.RunTestStats(ctx, t, store, store.codec, store.transformer, sizeBasedListCostEstimate)
 		})
 	}
@@ -1098,57 +1094,27 @@
 	tcs := []struct {
 		name        string
 		estimate    bool
-		setKeys     bool
 		expectStats storage.Stats
 	}{
 		{
-<<<<<<< HEAD
-			name:        "SizeBasedListCostEstimate=false,SetKeys=false",
-			setKeys:     false,
-=======
 			name:        "Estimate=false",
->>>>>>> e1b996a4
 			estimate:    false,
 			expectStats: storage.Stats{ObjectCount: 1},
 		},
 		{
-<<<<<<< HEAD
-			name:        "SizeBasedListCostEstimate=false,SetKeys=true",
-			setKeys:     true,
-			estimate:    false,
-			expectStats: storage.Stats{ObjectCount: 1},
-		},
-		{
-			name:        "SizeBasedListCostEstimate=true,SetKeys=false",
-			setKeys:     false,
-			estimate:    true,
-			expectStats: storage.Stats{ObjectCount: 1},
-		},
-		{
-			name:        "SizeBasedListCostEstimate=true,SetKeys=true",
-			setKeys:     true,
-=======
 			name:        "Estimate=true",
->>>>>>> e1b996a4
 			estimate:    true,
 			expectStats: storage.Stats{ObjectCount: 1, EstimatedAverageObjectSizeBytes: 3},
 		},
 	}
 	for _, tc := range tcs {
 		t.Run(tc.name, func(t *testing.T) {
-<<<<<<< HEAD
-			featuregatetesting.SetFeatureGateDuringTest(t, utilfeature.DefaultFeatureGate, features.SizeBasedListCostEstimate, tc.estimate)
-			ctx, store, c := testSetup(t, withPrefix("/registry"), withResourcePrefix("pods"))
-			if tc.setKeys {
-				store.SetKeysFunc(store.getKeys)
-=======
 			ctx, store, c := testSetup(t, withPrefix("/registry"), withResourcePrefix("/pods/"))
 			if tc.estimate {
 				err := store.EnableResourceSizeEstimation(store.getKeys)
 				if err != nil {
 					t.Fatal(err)
 				}
->>>>>>> e1b996a4
 			}
 			_, err := c.KV.Put(ctx, "key", "a")
 			if err != nil {
