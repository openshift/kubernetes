--- conflicted
+++ resolved
@@ -198,15 +198,6 @@
 		newListFunc:    newListFunc,
 		compactor:      compactor,
 	}
-<<<<<<< HEAD
-	// Collecting stats requires properly set resourcePrefix to call getKeys.
-	if resourcePrefix != "" && utilfeature.DefaultFeatureGate.Enabled(features.SizeBasedListCostEstimate) {
-		stats := newStatsCache(pathPrefix, nil)
-		s.stats = stats
-		w.stats = stats
-	}
-=======
->>>>>>> 08b53672
 
 	w.getResourceSizeEstimator = s.getResourceSizeEstimator
 	w.getCurrentStorageRV = func(ctx context.Context) (uint64, error) {
@@ -653,18 +644,9 @@
 	}
 }
 
-<<<<<<< HEAD
-func (s *store) Stats(ctx context.Context) (stats storage.Stats, err error) {
-	if s.stats != nil {
-		stats, err := s.stats.Stats(ctx)
-		if !errors.Is(err, errStatsDisabled) {
-			return stats, err
-		}
-=======
 func (s *store) Stats(ctx context.Context) (storage.Stats, error) {
 	if collector := s.getResourceSizeEstimator(); collector != nil {
 		return collector.Stats(ctx)
->>>>>>> 08b53672
 	}
 	// returning stats without resource size
 
