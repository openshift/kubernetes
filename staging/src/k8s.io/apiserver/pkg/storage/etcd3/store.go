--- conflicted
+++ resolved
@@ -198,15 +198,6 @@
 		newListFunc:    newListFunc,
 		compactor:      compactor,
 	}
-<<<<<<< HEAD
-	// Collecting stats requires properly set resourcePrefix to call getKeys.
-	if resourcePrefix != "" && utilfeature.DefaultFeatureGate.Enabled(features.SizeBasedListCostEstimate) {
-		stats := newStatsCache(pathPrefix, nil)
-		s.stats = stats
-		w.stats = stats
-	}
-=======
->>>>>>> e1b996a4
 
 	w.getResourceSizeEstimator = s.getResourceSizeEstimator
 	w.getCurrentStorageRV = func(ctx context.Context) (uint64, error) {
@@ -653,18 +644,12 @@
 	}
 }
 
-<<<<<<< HEAD
-func (s *store) Stats(ctx context.Context) (stats storage.Stats, err error) {
-	if s.stats != nil {
-		stats, err := s.stats.Stats(ctx)
+func (s *store) Stats(ctx context.Context) (storage.Stats, error) {
+	if collector := s.getResourceSizeEstimator(); collector != nil {
+		stats, err := collector.Stats(ctx)
 		if !errors.Is(err, errStatsDisabled) {
 			return stats, err
 		}
-=======
-func (s *store) Stats(ctx context.Context) (storage.Stats, error) {
-	if collector := s.getResourceSizeEstimator(); collector != nil {
-		return collector.Stats(ctx)
->>>>>>> e1b996a4
 	}
 	// returning stats without resource size
 
