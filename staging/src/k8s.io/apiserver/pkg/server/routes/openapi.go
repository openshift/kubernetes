--- conflicted
+++ resolved
@@ -53,16 +53,12 @@
 		}
 	}
 
-<<<<<<< HEAD
-	openAPIVersionedService, err := handler.RegisterOpenAPIVersionedService(spec, "/openapi/v2", mux)
-=======
 	openAPIVersionedService, err := handler.NewOpenAPIService(spec)
 	if err != nil {
 		klog.Fatalf("Failed to create OpenAPIService: %v", err)
 	}
 
 	err = openAPIVersionedService.RegisterOpenAPIVersionedService("/openapi/v2", mux)
->>>>>>> ee25ac90
 	if err != nil {
 		klog.Fatalf("Failed to register versioned open api spec for root: %v", err)
 	}
