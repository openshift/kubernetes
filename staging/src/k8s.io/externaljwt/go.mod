// This is a generated file. Do not edit directly.

module k8s.io/externaljwt

go 1.25.0

godebug default=go1.25

require (
	google.golang.org/grpc v1.72.2
	google.golang.org/protobuf v1.36.8
)

require (
	github.com/go-logr/logr v1.4.3 // indirect
	github.com/google/go-cmp v0.7.0 // indirect
<<<<<<< HEAD
	go.opentelemetry.io/otel v1.35.0 // indirect
	golang.org/x/net v0.43.0 // indirect
	golang.org/x/sys v0.36.0 // indirect
	golang.org/x/text v0.29.0 // indirect
	google.golang.org/genproto/googleapis/rpc v0.0.0-20250303144028-a0af3efb3deb // indirect
=======
	go.opentelemetry.io/otel v1.36.0 // indirect
	go.opentelemetry.io/otel/sdk/metric v1.36.0 // indirect
	golang.org/x/net v0.47.0 // indirect
	golang.org/x/sys v0.38.0 // indirect
	golang.org/x/text v0.31.0 // indirect
	google.golang.org/genproto/googleapis/rpc v0.0.0-20250528174236-200df99c418a // indirect
>>>>>>> 08b53672
)<|MERGE_RESOLUTION|>--- conflicted
+++ resolved
@@ -14,18 +14,10 @@
 require (
 	github.com/go-logr/logr v1.4.3 // indirect
 	github.com/google/go-cmp v0.7.0 // indirect
-<<<<<<< HEAD
-	go.opentelemetry.io/otel v1.35.0 // indirect
-	golang.org/x/net v0.43.0 // indirect
-	golang.org/x/sys v0.36.0 // indirect
-	golang.org/x/text v0.29.0 // indirect
-	google.golang.org/genproto/googleapis/rpc v0.0.0-20250303144028-a0af3efb3deb // indirect
-=======
 	go.opentelemetry.io/otel v1.36.0 // indirect
 	go.opentelemetry.io/otel/sdk/metric v1.36.0 // indirect
 	golang.org/x/net v0.47.0 // indirect
 	golang.org/x/sys v0.38.0 // indirect
 	golang.org/x/text v0.31.0 // indirect
 	google.golang.org/genproto/googleapis/rpc v0.0.0-20250528174236-200df99c418a // indirect
->>>>>>> 08b53672
 )