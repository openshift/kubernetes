// This is a generated file. Do not edit directly.

module k8s.io/controller-manager

go 1.25.0

godebug default=go1.25

require (
<<<<<<< HEAD
	github.com/spf13/pflag v1.0.6
	github.com/stretchr/testify v1.10.0
	golang.org/x/oauth2 v0.27.0
	k8s.io/api v0.34.1
	k8s.io/apimachinery v0.34.1
=======
	github.com/spf13/pflag v1.0.9
	github.com/stretchr/testify v1.11.1
	golang.org/x/oauth2 v0.30.0
	k8s.io/api v0.0.0
	k8s.io/apimachinery v0.0.0
>>>>>>> e1b996a4
	k8s.io/apiserver v0.0.0
	k8s.io/client-go v0.34.1
	k8s.io/component-base v0.34.1
	k8s.io/klog/v2 v2.130.1
	k8s.io/utils v0.0.0-20250604170112-4c0f3b243397
)

require (
	cel.dev/expr v0.24.0 // indirect
	github.com/NYTimes/gziphandler v1.1.1 // indirect
	github.com/antlr4-go/antlr/v4 v4.13.0 // indirect
	github.com/beorn7/perks v1.0.1 // indirect
	github.com/blang/semver/v4 v4.0.0 // indirect
	github.com/cenkalti/backoff/v4 v4.3.0 // indirect
	github.com/cespare/xxhash/v2 v2.3.0 // indirect
	github.com/coreos/go-semver v0.3.1 // indirect
	github.com/coreos/go-systemd/v22 v22.5.0 // indirect
	github.com/davecgh/go-spew v1.1.2-0.20180830191138-d8f796af33cc // indirect
	github.com/emicklei/go-restful/v3 v3.12.2 // indirect
	github.com/felixge/httpsnoop v1.0.4 // indirect
	github.com/fsnotify/fsnotify v1.9.0 // indirect
	github.com/fxamacker/cbor/v2 v2.9.0 // indirect
	github.com/go-logr/logr v1.4.3 // indirect
	github.com/go-logr/stdr v1.2.2 // indirect
	github.com/go-openapi/jsonpointer v0.21.0 // indirect
	github.com/go-openapi/jsonreference v0.20.2 // indirect
	github.com/go-openapi/swag v0.23.0 // indirect
	github.com/gogo/protobuf v1.3.2 // indirect
	github.com/golang/protobuf v1.5.4 // indirect
	github.com/google/cel-go v0.26.0 // indirect
	github.com/google/gnostic-models v0.7.0 // indirect
	github.com/google/go-cmp v0.7.0 // indirect
	github.com/google/uuid v1.6.0 // indirect
	github.com/grpc-ecosystem/go-grpc-prometheus v1.2.0 // indirect
	github.com/grpc-ecosystem/grpc-gateway/v2 v2.26.3 // indirect
	github.com/inconshreveable/mousetrap v1.1.0 // indirect
	github.com/josharian/intern v1.0.0 // indirect
	github.com/json-iterator/go v1.1.12 // indirect
	github.com/kylelemons/godebug v1.1.0 // indirect
	github.com/mailru/easyjson v0.7.7 // indirect
	github.com/modern-go/concurrent v0.0.0-20180306012644-bacd9c7ef1dd // indirect
	github.com/modern-go/reflect2 v1.0.3-0.20250322232337-35a7c28c31ee // indirect
	github.com/munnerz/goautoneg v0.0.0-20191010083416-a7dc8b61c822 // indirect
<<<<<<< HEAD
	github.com/pkg/errors v0.9.1 // indirect
	github.com/pmezard/go-difflib v1.0.1-0.20181226105442-5d4384ee4fb2 // indirect
	github.com/prometheus/client_golang v1.22.0 // indirect
	github.com/prometheus/client_model v0.6.1 // indirect
	github.com/prometheus/common v0.62.0 // indirect
	github.com/prometheus/procfs v0.15.1 // indirect
	github.com/spf13/cobra v1.9.1 // indirect
=======
	github.com/pmezard/go-difflib v1.0.0 // indirect
	github.com/prometheus/client_golang v1.23.2 // indirect
	github.com/prometheus/client_model v0.6.2 // indirect
	github.com/prometheus/common v0.66.1 // indirect
	github.com/prometheus/procfs v0.16.1 // indirect
	github.com/spf13/cobra v1.10.0 // indirect
>>>>>>> e1b996a4
	github.com/stoewer/go-strcase v1.3.0 // indirect
	github.com/x448/float16 v0.8.4 // indirect
	go.etcd.io/etcd/api/v3 v3.6.4 // indirect
	go.etcd.io/etcd/client/pkg/v3 v3.6.4 // indirect
	go.etcd.io/etcd/client/v3 v3.6.4 // indirect
	go.opentelemetry.io/auto/sdk v1.1.0 // indirect
	go.opentelemetry.io/contrib/instrumentation/google.golang.org/grpc/otelgrpc v0.60.0 // indirect
	go.opentelemetry.io/contrib/instrumentation/net/http/otelhttp v0.61.0 // indirect
	go.opentelemetry.io/otel v1.36.0 // indirect
	go.opentelemetry.io/otel/exporters/otlp/otlptrace v1.34.0 // indirect
	go.opentelemetry.io/otel/exporters/otlp/otlptrace/otlptracegrpc v1.34.0 // indirect
	go.opentelemetry.io/otel/metric v1.36.0 // indirect
	go.opentelemetry.io/otel/sdk v1.36.0 // indirect
	go.opentelemetry.io/otel/trace v1.36.0 // indirect
	go.opentelemetry.io/proto/otlp v1.5.0 // indirect
	go.uber.org/atomic v1.11.0 // indirect
	go.uber.org/multierr v1.11.0 // indirect
	go.uber.org/zap v1.27.0 // indirect
	go.yaml.in/yaml/v2 v2.4.2 // indirect
	go.yaml.in/yaml/v3 v3.0.4 // indirect
<<<<<<< HEAD
	golang.org/x/crypto v0.42.0 // indirect
	golang.org/x/exp v0.0.0-20240719175910-8a7402abbf56 // indirect
	golang.org/x/net v0.43.0 // indirect
	golang.org/x/sync v0.17.0 // indirect
	golang.org/x/sys v0.36.0 // indirect
	golang.org/x/term v0.35.0 // indirect
	golang.org/x/text v0.29.0 // indirect
=======
	golang.org/x/crypto v0.41.0 // indirect
	golang.org/x/exp v0.0.0-20240719175910-8a7402abbf56 // indirect
	golang.org/x/net v0.43.0 // indirect
	golang.org/x/sync v0.16.0 // indirect
	golang.org/x/sys v0.35.0 // indirect
	golang.org/x/term v0.34.0 // indirect
	golang.org/x/text v0.28.0 // indirect
>>>>>>> e1b996a4
	golang.org/x/time v0.9.0 // indirect
	google.golang.org/genproto/googleapis/api v0.0.0-20250303144028-a0af3efb3deb // indirect
	google.golang.org/genproto/googleapis/rpc v0.0.0-20250528174236-200df99c418a // indirect
	google.golang.org/grpc v1.72.2 // indirect
	google.golang.org/protobuf v1.36.8 // indirect
	gopkg.in/evanphx/json-patch.v4 v4.13.0 // indirect
	gopkg.in/inf.v0 v0.9.1 // indirect
	gopkg.in/yaml.v3 v3.0.1 // indirect
	k8s.io/kube-openapi v0.0.0-20250910181357-589584f1c912 // indirect
	sigs.k8s.io/apiserver-network-proxy/konnectivity-client v0.31.2 // indirect
	sigs.k8s.io/json v0.0.0-20250730193827-2d320260d730 // indirect
	sigs.k8s.io/randfill v1.0.0 // indirect
	sigs.k8s.io/structured-merge-diff/v6 v6.3.0 // indirect
	sigs.k8s.io/yaml v1.6.0 // indirect
)

replace (
	github.com/onsi/ginkgo/v2 => github.com/openshift/onsi-ginkgo/v2 v2.6.1-0.20251001123353-fd5b1fb35db1
	k8s.io/api => ../api
	k8s.io/apimachinery => ../apimachinery
	k8s.io/apiserver => ../apiserver
	k8s.io/client-go => ../client-go
	k8s.io/component-base => ../component-base
	k8s.io/kms => ../kms
)<|MERGE_RESOLUTION|>--- conflicted
+++ resolved
@@ -7,19 +7,11 @@
 godebug default=go1.25
 
 require (
-<<<<<<< HEAD
-	github.com/spf13/pflag v1.0.6
-	github.com/stretchr/testify v1.10.0
-	golang.org/x/oauth2 v0.27.0
-	k8s.io/api v0.34.1
-	k8s.io/apimachinery v0.34.1
-=======
 	github.com/spf13/pflag v1.0.9
 	github.com/stretchr/testify v1.11.1
 	golang.org/x/oauth2 v0.30.0
-	k8s.io/api v0.0.0
-	k8s.io/apimachinery v0.0.0
->>>>>>> e1b996a4
+	k8s.io/api v0.34.1
+	k8s.io/apimachinery v0.34.1
 	k8s.io/apiserver v0.0.0
 	k8s.io/client-go v0.34.1
 	k8s.io/component-base v0.34.1
@@ -63,22 +55,12 @@
 	github.com/modern-go/concurrent v0.0.0-20180306012644-bacd9c7ef1dd // indirect
 	github.com/modern-go/reflect2 v1.0.3-0.20250322232337-35a7c28c31ee // indirect
 	github.com/munnerz/goautoneg v0.0.0-20191010083416-a7dc8b61c822 // indirect
-<<<<<<< HEAD
-	github.com/pkg/errors v0.9.1 // indirect
 	github.com/pmezard/go-difflib v1.0.1-0.20181226105442-5d4384ee4fb2 // indirect
-	github.com/prometheus/client_golang v1.22.0 // indirect
-	github.com/prometheus/client_model v0.6.1 // indirect
-	github.com/prometheus/common v0.62.0 // indirect
-	github.com/prometheus/procfs v0.15.1 // indirect
-	github.com/spf13/cobra v1.9.1 // indirect
-=======
-	github.com/pmezard/go-difflib v1.0.0 // indirect
 	github.com/prometheus/client_golang v1.23.2 // indirect
 	github.com/prometheus/client_model v0.6.2 // indirect
 	github.com/prometheus/common v0.66.1 // indirect
 	github.com/prometheus/procfs v0.16.1 // indirect
 	github.com/spf13/cobra v1.10.0 // indirect
->>>>>>> e1b996a4
 	github.com/stoewer/go-strcase v1.3.0 // indirect
 	github.com/x448/float16 v0.8.4 // indirect
 	go.etcd.io/etcd/api/v3 v3.6.4 // indirect
@@ -99,7 +81,6 @@
 	go.uber.org/zap v1.27.0 // indirect
 	go.yaml.in/yaml/v2 v2.4.2 // indirect
 	go.yaml.in/yaml/v3 v3.0.4 // indirect
-<<<<<<< HEAD
 	golang.org/x/crypto v0.42.0 // indirect
 	golang.org/x/exp v0.0.0-20240719175910-8a7402abbf56 // indirect
 	golang.org/x/net v0.43.0 // indirect
@@ -107,15 +88,6 @@
 	golang.org/x/sys v0.36.0 // indirect
 	golang.org/x/term v0.35.0 // indirect
 	golang.org/x/text v0.29.0 // indirect
-=======
-	golang.org/x/crypto v0.41.0 // indirect
-	golang.org/x/exp v0.0.0-20240719175910-8a7402abbf56 // indirect
-	golang.org/x/net v0.43.0 // indirect
-	golang.org/x/sync v0.16.0 // indirect
-	golang.org/x/sys v0.35.0 // indirect
-	golang.org/x/term v0.34.0 // indirect
-	golang.org/x/text v0.28.0 // indirect
->>>>>>> e1b996a4
 	golang.org/x/time v0.9.0 // indirect
 	google.golang.org/genproto/googleapis/api v0.0.0-20250303144028-a0af3efb3deb // indirect
 	google.golang.org/genproto/googleapis/rpc v0.0.0-20250528174236-200df99c418a // indirect
@@ -133,7 +105,6 @@
 )
 
 replace (
-	github.com/onsi/ginkgo/v2 => github.com/openshift/onsi-ginkgo/v2 v2.6.1-0.20251001123353-fd5b1fb35db1
 	k8s.io/api => ../api
 	k8s.io/apimachinery => ../apimachinery
 	k8s.io/apiserver => ../apiserver
