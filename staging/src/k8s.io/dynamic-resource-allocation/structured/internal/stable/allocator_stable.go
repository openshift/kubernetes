/*
Copyright 2024 The Kubernetes Authors.

Licensed under the Apache License, Version 2.0 (the "License");
you may not use this file except in compliance with the License.
You may obtain a copy of the License at

    http://www.apache.org/licenses/LICENSE-2.0

Unless required by applicable law or agreed to in writing, software
distributed under the License is distributed on an "AS IS" BASIS,
WITHOUT WARRANTIES OR CONDITIONS OF ANY KIND, either express or implied.
See the License for the specific language governing permissions and
limitations under the License.
*/

package stable

import (
	"context"
	"errors"
	"fmt"
	"math"
	"slices"
	"strings"
	"sync"

	v1 "k8s.io/api/core/v1"
	resourceapi "k8s.io/api/resource/v1"
	"k8s.io/apimachinery/pkg/util/sets"
	draapi "k8s.io/dynamic-resource-allocation/api"
	"k8s.io/dynamic-resource-allocation/cel"
	"k8s.io/dynamic-resource-allocation/resourceclaim"
	"k8s.io/dynamic-resource-allocation/structured/internal"
	"k8s.io/klog/v2"
	"k8s.io/utils/ptr"
)

type DeviceClassLister = internal.DeviceClassLister
type Features = internal.Features
type DeviceID = internal.DeviceID
type Stats = internal.Stats

func MakeDeviceID(driver, pool, device string) DeviceID {
	return internal.MakeDeviceID(driver, pool, device)
}

// SupportedFeatures does not include any additional features.
// The "stable" implementation can only be used if all of those
// are off.
//
// At least that's its purpose conceptually: in practice, all
// code supporting the additional features is still there.
// It could get removed.
var SupportedFeatures = internal.Features{}

type Allocator struct {
	features         Features
	allocatedDevices sets.Set[DeviceID]
	classLister      DeviceClassLister
	slices           []*resourceapi.ResourceSlice
	celCache         *cel.Cache
	// availableCounters contains the available counters for individual
	// ResourceSlices. It acts as a cache that is updated the first time
	// the available counters are needed for each ResourceSlice. The information
	// about each slice is never updated once set the first time.
	// This is computed bsed on information on the Allocator, so it will
	// be correct even for multiple usages of the Allocator.
	// The keys in the map are ResourceSlice names.
	// The allocator might be accessed by different goroutines, so
	// access to this map must be synchronized.
	availableCounters map[string]counterSets
	mutex             sync.RWMutex
}

// NewAllocator returns an allocator for a certain set of claims or an error if
// some problem was detected which makes it impossible to allocate claims.
//
// The returned Allocator can be used multiple times and is thread-safe.
func NewAllocator(ctx context.Context,
	features Features,
	allocatedDevices sets.Set[DeviceID],
	classLister DeviceClassLister,
	slices []*resourceapi.ResourceSlice,
	celCache *cel.Cache,
) (*Allocator, error) {
	return &Allocator{
		features:          features,
		allocatedDevices:  allocatedDevices,
		classLister:       classLister,
		slices:            slices,
		celCache:          celCache,
		availableCounters: make(map[string]counterSets),
	}, nil
}

func (a *Allocator) Allocate(ctx context.Context, node *v1.Node, claims []*resourceapi.ResourceClaim) (finalResult []resourceapi.AllocationResult, finalErr error) {
	alloc := &allocator{
		Allocator:            a,
		ctx:                  ctx, // all methods share the same a and thus ctx
		logger:               klog.FromContext(ctx),
		node:                 node,
		claimsToAllocate:     claims,
		deviceMatchesRequest: make(map[matchKey]bool),
		constraints:          make([][]constraint, len(claims)),
		consumedCounters:     make(map[string]counterSets),
		requestData:          make(map[requestIndices]requestData),
		result:               make([]internalAllocationResult, len(claims)),
	}
	alloc.logger.V(5).Info("Starting allocation", "numClaims", len(alloc.claimsToAllocate), "numSlices", len(alloc.slices))
	defer func() {
		alloc.logger.V(5).Info("Done with allocation", "success", len(finalResult) == len(alloc.claimsToAllocate), "err", finalErr)
	}()

	// First determine all eligible pools.
	pools, err := GatherPools(ctx, alloc.slices, node, a.features)
	if err != nil {
		return nil, fmt.Errorf("gather pool information: %w", err)
	}
	alloc.pools = pools
	if loggerV := alloc.logger.V(7); loggerV.Enabled() {
		loggerV.Info("Gathered pool information", "numPools", len(pools), "pools", pools)
	} else {
		alloc.logger.V(5).Info("Gathered pool information", "numPools", len(pools))
	}

	// We allocate one claim after the other and for each claim, all of
	// its requests. For each individual device we pick one possible
	// candidate after the other, checking constraints as we go.
	// Each chosen candidate is marked as "in use" and the process
	// continues, recursively. This way, all requests get matched against
	// all candidates in all possible orders.
	//
	// The first full solution is chosen.
	//
	// In other words, this is an exhaustive search. This is okay because
	// it aborts early. Once scoring gets added, more intelligence may be
	// needed to avoid trying "equivalent" solutions (two identical
	// requests, two identical devices, two solutions that are the same in
	// practice).

	// This is where we sanity check that we can actually handle the claims
	// and their requests. For each claim we determine how many devices
	// need to be allocated. If not all can be stored in the result, the
	// claim cannot be allocated.
	minDevicesTotal := 0
	for claimIndex, claim := range alloc.claimsToAllocate {
		minDevicesPerClaim := 0

		// If we have any any request that wants "all" devices, we need to
		// figure out how much "all" is. If some pool is incomplete, we stop
		// here because allocation cannot succeed. Once we do scoring, we should
		// stop in all cases, not just when "all" devices are needed, because
		// pulling from an incomplete might not pick the best solution and it's
		// better to wait. This does not matter yet as long the incomplete pool
		// has some matching device.
		for requestIndex := range claim.Spec.Devices.Requests {
			request := &claim.Spec.Devices.Requests[requestIndex]
			requestKey := requestIndices{claimIndex: claimIndex, requestIndex: requestIndex}
			hasSubRequests := len(request.FirstAvailable) > 0

			// Error out if the prioritizedList feature is not enabled and the request
			// has subrequests. This is to avoid surprising behavior for users.
			if !a.features.PrioritizedList && hasSubRequests {
				return nil, fmt.Errorf("claim %s, request %s: has subrequests, but the DRAPrioritizedList feature is disabled", klog.KObj(claim), request.Name)
			}

			if hasSubRequests {
				// We need to find the minimum number of devices that can be allocated
				// for the request, so setting this to a high number so we can do the
				// easy comparison in the loop.
				minDevicesPerRequest := math.MaxInt

				// A request with subrequests gets one entry per subrequest in alloc.requestData.
				// We can only predict a lower number of devices because it depends on which
				// subrequest gets chosen.
				for i, subReq := range request.FirstAvailable {
					reqData, err := alloc.validateDeviceRequest(&deviceSubRequestAccessor{subRequest: &subReq},
						&exactDeviceRequestAccessor{request: request}, requestKey, pools)
					if err != nil {
						return nil, err
					}
					requestKey.subRequestIndex = i
					alloc.requestData[requestKey] = reqData
					if reqData.numDevices < minDevicesPerRequest {
						minDevicesPerRequest = reqData.numDevices
					}
				}
				minDevicesPerClaim += minDevicesPerRequest
			} else {
				reqData, err := alloc.validateDeviceRequest(&exactDeviceRequestAccessor{request: request}, nil, requestKey, pools)
				if err != nil {
					return nil, err
				}
				alloc.requestData[requestKey] = reqData
				minDevicesPerClaim += reqData.numDevices
			}
		}
		alloc.logger.V(6).Info("Checked claim", "claim", klog.KObj(claim), "minDevices", minDevicesPerClaim)
		// Check that we don't end up with too many results.
		// This isn't perfectly reliable because numDevicesPerClaim is
		// only a lower bound, so allocation also has to check this.
		if minDevicesPerClaim > resourceapi.AllocationResultsMaxSize {
			return nil, fmt.Errorf("claim %s: number of requested devices %d exceeds the claim limit of %d", klog.KObj(claim), minDevicesPerClaim, resourceapi.AllocationResultsMaxSize)
		}

		// If we don't, then we can pre-allocate the result slices for
		// appending the actual results later.
		alloc.result[claimIndex].devices = make([]internalDeviceResult, 0, minDevicesPerClaim)

		// Constraints are assumed to be monotonic: once a constraint returns
		// false, adding more devices will not cause it to return true. This
		// allows the search to stop early once a constraint returns false.
		constraints := make([]constraint, len(claim.Spec.Devices.Constraints))
		for i, constraint := range claim.Spec.Devices.Constraints {
			switch {
			case constraint.MatchAttribute != nil:
				matchAttribute := resourceapi.FullyQualifiedName(*constraint.MatchAttribute)
				logger := alloc.logger
				if loggerV := alloc.logger.V(6); loggerV.Enabled() {
					logger = klog.LoggerWithName(logger, "matchAttributeConstraint")
					logger = klog.LoggerWithValues(logger, "matchAttribute", matchAttribute)
				}
				m := &matchAttributeConstraint{
					logger:        logger,
					requestNames:  sets.New(constraint.Requests...),
					attributeName: matchAttribute,
				}
				constraints[i] = m
			default:
				// Unknown constraint type!
				return nil, fmt.Errorf("claim %s, constraint #%d: empty constraint (unsupported constraint type?)", klog.KObj(claim), i)
			}
		}
		alloc.constraints[claimIndex] = constraints
		minDevicesTotal += minDevicesPerClaim
	}

	// Selecting a device for a request is independent of what has been
	// allocated already. Therefore the result of checking a request against
	// a device instance in the pool can be cached. The pointer to both
	// can serve as key because they are static for the duration of
	// the Allocate call and can be compared in Go.
	alloc.deviceMatchesRequest = make(map[matchKey]bool)

	// We can estimate the size based on what we need to allocate.
	alloc.allocatingDevices = make(map[DeviceID]sets.Set[int], minDevicesTotal)

	alloc.logger.V(6).Info("Gathered information about devices", "numAllocated", len(alloc.allocatedDevices), "minDevicesToBeAllocated", minDevicesTotal)

	// In practice, there aren't going to be many different CEL
	// expressions. Most likely, there is going to be handful of different
	// device classes that get used repeatedly. Different requests may all
	// use the same selector. Therefore compiling CEL expressions on demand
	// could be a useful performance enhancement. It's not implemented yet
	// because the key is more complex (just the string?) and the memory
	// for both key and cached content is larger than for device matches.
	//
	// We may also want to cache this in the shared [Allocator] instance,
	// which implies adding locking.

	// All errors get created such that they can be returned by Allocate
	// without further wrapping.
	done, err := alloc.allocateOne(deviceIndices{}, false)
	if errors.Is(err, errStop) {
		return nil, nil
	}
	if err != nil {
		return nil, err
	}
	if !done {
		// If no devices could be allocated, but we found one or more
		// invalid pools, return an error here. We didn't do it during
		// allocation since there might be valid pools from which the
		// claims could be satisfied.
		for _, pool := range pools {
			if pool.IsInvalid {
				// Not a fatal error, allocation on other nodes may proceed.
				// The error is only surfaced if allocation fails on all nodes.
				return nil, fmt.Errorf("invalid resource pools were encountered%w", internal.ErrFailedAllocationOnNode)
			}
		}
		return nil, nil
	}

	result := make([]resourceapi.AllocationResult, len(alloc.result))
	for claimIndex, internalResult := range alloc.result {
		claim := alloc.claimsToAllocate[claimIndex]
		allocationResult := &result[claimIndex]
		allocationResult.Devices.Results = make([]resourceapi.DeviceRequestAllocationResult, len(internalResult.devices))
		for i, internal := range internalResult.devices {
			allocationResult.Devices.Results[i] = resourceapi.DeviceRequestAllocationResult{
				Request:     internal.requestName(),
				Driver:      internal.id.Driver.String(),
				Pool:        internal.id.Pool.String(),
				Device:      internal.id.Device.String(),
				AdminAccess: internal.adminAccess,
			}
		}

		// Populate configs.

		// Each class config gets added only once.
		// We need to keep track of which class configs have already been added and at which position in the allocationResult.Devices.Config.
		type configRange struct{ start, end int }
		configIndexesForClass := make(map[string]configRange) // Key: class name / Value: position of the configs for the class in allocationResult.Devices.Config.
		for requestIndex := range claim.Spec.Devices.Requests {
			requestKey := requestIndices{claimIndex: claimIndex, requestIndex: requestIndex}
			requestData := alloc.requestData[requestKey]
			if requestData.parentRequest != nil {
				// We need the class of the selected subrequest.
				requestKey.subRequestIndex = requestData.selectedSubRequestIndex
				requestData = alloc.requestData[requestKey]
			}

			class := requestData.class
			if class == nil {
				continue
			}
			configIndexes, exists := configIndexesForClass[class.Name]
			if exists {
				// The configs for the class have already been added.
				// Just append the request name for the request class.
				for i := configIndexes.start; i < configIndexes.end; i++ {
					allocationResult.Devices.Config[i].Requests = append(allocationResult.Devices.Config[i].Requests, requestData.requestName())
				}
				continue
<<<<<<< HEAD
			}

			// Add all configs for the class once.
			initialConfigLen := len(allocationResult.Devices.Config)
			for _, config := range class.Spec.Config {
				allocationResult.Devices.Config = append(allocationResult.Devices.Config, resourceapi.DeviceAllocationConfiguration{
					Source:              resourceapi.AllocationConfigSourceClass,
					Requests:            []string{requestData.requestName()},
					DeviceConfiguration: config.DeviceConfiguration,
				})
			}
=======
			}

			// Add all configs for the class once.
			initialConfigLen := len(allocationResult.Devices.Config)
			for _, config := range class.Spec.Config {
				allocationResult.Devices.Config = append(allocationResult.Devices.Config, resourceapi.DeviceAllocationConfiguration{
					Source:              resourceapi.AllocationConfigSourceClass,
					Requests:            []string{requestData.requestName()},
					DeviceConfiguration: config.DeviceConfiguration,
				})
			}
>>>>>>> 08b53672
			configIndexesForClass[class.Name] = configRange{start: initialConfigLen, end: len(allocationResult.Devices.Config)}
		}
		for _, config := range claim.Spec.Devices.Config {
			// If Requests are empty, it applies to all. So it can just be included.
			if len(config.Requests) == 0 {
				allocationResult.Devices.Config = append(allocationResult.Devices.Config, resourceapi.DeviceAllocationConfiguration{
					Source:              resourceapi.AllocationConfigSourceClaim,
					Requests:            config.Requests,
					DeviceConfiguration: config.DeviceConfiguration,
				})
				continue
			}

			for i, request := range claim.Spec.Devices.Requests {
				if slices.Contains(config.Requests, request.Name) {
					allocationResult.Devices.Config = append(allocationResult.Devices.Config, resourceapi.DeviceAllocationConfiguration{
						Source:              resourceapi.AllocationConfigSourceClaim,
						Requests:            config.Requests,
						DeviceConfiguration: config.DeviceConfiguration,
					})
					continue
				}

				requestKey := requestIndices{claimIndex: claimIndex, requestIndex: i}
				requestData := alloc.requestData[requestKey]
				if requestData.parentRequest == nil {
					continue
				}

				subRequest := request.FirstAvailable[requestData.selectedSubRequestIndex]
				subRequestName := fmt.Sprintf("%s/%s", request.Name, subRequest.Name)
				if slices.Contains(config.Requests, subRequestName) {
					allocationResult.Devices.Config = append(allocationResult.Devices.Config, resourceapi.DeviceAllocationConfiguration{
						Source:              resourceapi.AllocationConfigSourceClaim,
						Requests:            config.Requests,
						DeviceConfiguration: config.DeviceConfiguration,
					})
				}
			}
		}

		// Determine node selector.
		nodeSelector, err := alloc.createNodeSelector(internalResult.devices)
		if err != nil {
			return nil, fmt.Errorf("create NodeSelector for claim %s: %w", claim.Name, err)
		}
		allocationResult.NodeSelector = nodeSelector
	}

	return result, nil
}

func (a *Allocator) GetStats() *Stats {
	// Not implemented.
	return nil
}

func (alloc *allocator) validateDeviceRequest(request requestAccessor, parentRequest requestAccessor, requestKey requestIndices, pools []*Pool) (requestData, error) {
	claim := alloc.claimsToAllocate[requestKey.claimIndex]
	requestData := requestData{
		request:       request,
		parentRequest: parentRequest,
	}
	for i, selector := range request.selectors() {
		if selector.CEL == nil {
			// Unknown future selector type!
			return requestData, fmt.Errorf("claim %s, request %s, selector #%d: CEL expression empty (unsupported selector type?)", klog.KObj(claim), request.name(), i)
		}
	}

	if !alloc.features.AdminAccess && request.hasAdminAccess() {
		return requestData, fmt.Errorf("claim %s, request %s: admin access is requested, but the feature is disabled", klog.KObj(claim), request.name())
	}

	// Should be set. If it isn't, something changed and we should refuse to proceed.
	if request.deviceClassName() == "" {
		return requestData, fmt.Errorf("claim %s, request %s: missing device class name (unsupported request type?)", klog.KObj(claim), request.name())
	}
	class, err := alloc.classLister.Get(request.deviceClassName())
	if err != nil {
		return requestData, fmt.Errorf("claim %s, request %s: could not retrieve device class %s: %w", klog.KObj(claim), request.name(), request.deviceClassName(), err)
	}

	// Start collecting information about the request.
	// The class must be set and stored before calling isSelectable.
	requestData.class = class

	switch request.allocationMode() {
	case resourceapi.DeviceAllocationModeExactCount:
		numDevices := request.count()
		if numDevices > math.MaxInt {
			// Allowed by API validation, but doesn't make sense.
			return requestData, fmt.Errorf("claim %s, request %s: exact count %d is too large", klog.KObj(claim), request.name(), numDevices)
		}
		requestData.numDevices = int(numDevices)
	case resourceapi.DeviceAllocationModeAll:
		// If we have any any request that wants "all" devices, we need to
		// figure out how much "all" is. If some pool is incomplete, we stop
		// here because allocation cannot succeed. Once we do scoring, we should
		// stop in all cases, not just when "all" devices are needed, because
		// pulling from an incomplete might not pick the best solution and it's
		// better to wait. This does not matter yet as long the incomplete pool
		// has some matching device.
		requestData.allDevices = make([]deviceWithID, 0, resourceapi.AllocationResultsMaxSize)
		for _, pool := range pools {
			if pool.IsIncomplete {
				return requestData, fmt.Errorf("claim %s, request %s: asks for all devices, but resource pool %s is currently being updated", klog.KObj(claim), request.name(), pool.PoolID)
			}
			if pool.IsInvalid {
				return requestData, fmt.Errorf("claim %s, request %s: asks for all devices, but resource pool %s is currently invalid", klog.KObj(claim), request.name(), pool.PoolID)
			}

			for _, slice := range pool.Slices {
				for deviceIndex := range slice.Spec.Devices {
					selectable, err := alloc.isSelectable(requestKey, requestData, slice, deviceIndex)
					if err != nil {
						return requestData, err
					}
					if selectable {
						device := deviceWithID{
							id:     DeviceID{Driver: slice.Spec.Driver, Pool: slice.Spec.Pool.Name, Device: slice.Spec.Devices[deviceIndex].Name},
							Device: &slice.Spec.Devices[deviceIndex],
							slice:  slice,
						}
						requestData.allDevices = append(requestData.allDevices, device)
					}
				}
			}
		}
		requestData.numDevices = len(requestData.allDevices)
		alloc.logger.V(6).Info("Request for 'all' devices", "claim", klog.KObj(claim), "request", request.name(), "numDevicesPerRequest", requestData.numDevices)
	default:
		return requestData, fmt.Errorf("claim %s, request %s: unsupported count mode %s", klog.KObj(claim), request.name(), request.allocationMode())
	}
	return requestData, nil
}

// errStop is a special error that gets returned by allocateOne if it detects
// that allocation cannot succeed.
var errStop = errors.New("stop allocation")

// allocator is used while an [Allocator.Allocate] is running. Only a single
// goroutine works with it, so there is no need for locking.
type allocator struct {
	*Allocator
	ctx                  context.Context
	logger               klog.Logger
	node                 *v1.Node
	claimsToAllocate     []*resourceapi.ResourceClaim
	pools                []*Pool
	deviceMatchesRequest map[matchKey]bool
	constraints          [][]constraint // one list of constraints per claim
	// consumedCounters keeps track of the counters consumed by all devices
	// that are in the process of being allocated.
	// The keys in the map are ResourceSlice names.
	consumedCounters map[string]counterSets
	requestData      map[requestIndices]requestData // one entry per request with no subrequests and one entry per subrequest
	// allocatingDevices tracks which devices will be newly allocated for a
	// particular attempt to find a solution. The map is indexed by device
	// and its values represent for which of a pod's claims the device will
	// be allocated.
	// Claims are identified by their index in claimsToAllocate.
	allocatingDevices map[DeviceID]sets.Set[int]
	result            []internalAllocationResult
}

// counterSets is a map with the name of counter sets to the counters in
// the set.
type counterSets map[draapi.UniqueString]map[string]resourceapi.Counter

// matchKey identifies a device/request pair.
type matchKey struct {
	DeviceID
	requestIndices
}

// requestIndices identifies one specific request
// or subrequest by three properties:
//
// - claimIndex: The index of the claim in the requestData map.
// - requestIndex: The index of the request in the claim.
// - subRequestIndex: The index of the subrequest in the parent request.
type requestIndices struct {
	claimIndex, requestIndex int
	subRequestIndex          int
}

// deviceIndices identifies one specific required device inside
// a request or subrequest of a certain claim.
type deviceIndices struct {
	claimIndex      int // The index of the claim in the allocator.
	requestIndex    int // The index of the request in the claim.
	subRequestIndex int // The index of the subrequest within the request (ignored if subRequest is false).
	deviceIndex     int // The index of a device within a request or subrequest.
}

type requestData struct {
	// The request or subrequest which needs to be allocated.
	// Never nil.
	request requestAccessor
	// The parent of a subrequest, nil if not a subrequest.
	parentRequest requestAccessor
	class         *resourceapi.DeviceClass
	numDevices    int

	// selectedSubRequestIndex is set for the entry with requestIndices.subRequestIndex == 0.
	// It is the index of the subrequest which got picked during allocation.
	selectedSubRequestIndex int

	// pre-determined set of devices for allocating "all" devices
	allDevices []deviceWithID
}

func (rd *requestData) requestName() string {
	if rd.parentRequest != nil {
		return fmt.Sprintf("%s/%s", rd.parentRequest.name(), rd.request.name())
	}
	return rd.request.name()
}

type deviceWithID struct {
	*draapi.Device
	id    DeviceID
	slice *draapi.ResourceSlice
}

type internalAllocationResult struct {
	devices []internalDeviceResult
}

type internalDeviceResult struct {
	*draapi.Device
	request       string // name of the request (if no subrequests) or the subrequest
	parentRequest string // name of the request which contains the subrequest, empty otherwise
	id            DeviceID
	slice         *draapi.ResourceSlice
	adminAccess   *bool
}

func (i internalDeviceResult) requestName() string {
	if i.parentRequest == "" {
		return i.request
	}
	return fmt.Sprintf("%s/%s", i.parentRequest, i.request)
}

type constraint interface {
	// add is called whenever a device is about to be allocated. It must
	// check whether the device matches the constraint and if yes,
	// track that it is allocated.
	add(requestName, subRequestName string, device *draapi.Device, deviceID DeviceID) bool

	// For every successful add there is exactly one matching removed call
	// with the exact same parameters.
	remove(requestName, subRequestName string, device *draapi.Device, deviceID DeviceID)
}

// matchAttributeConstraint compares an attribute value across devices.
// All devices must share the same value. When the set of devices is
// empty, any device that has the attribute can be added. After that,
// only matching devices can be added.
//
// We don't need to track *which* devices are part of the set, only
// how many.
type matchAttributeConstraint struct {
	logger        klog.Logger // Includes name and attribute name, so no need to repeat in log messages.
	requestNames  sets.Set[string]
	attributeName resourceapi.FullyQualifiedName

	attribute  *resourceapi.DeviceAttribute
	numDevices int
}

func (m *matchAttributeConstraint) add(requestName, subRequestName string, device *draapi.Device, deviceID DeviceID) bool {
	if m.requestNames.Len() > 0 && !m.matches(requestName, subRequestName) {
		// Device not affected by constraint.
		m.logger.V(7).Info("Constraint does not apply to request", "request", requestName)
		return true
	}

	attribute := lookupAttribute(device, deviceID, m.attributeName)
	if attribute == nil {
		// Doesn't have the attribute.
		m.logger.V(7).Info("Constraint not satisfied, attribute not set")
		return false
	}

	if m.numDevices == 0 {
		// The first device can always get picked.
		m.attribute = attribute
		m.numDevices = 1
		m.logger.V(7).Info("First in set")
		return true
	}

	switch {
	case attribute.StringValue != nil:
		if m.attribute.StringValue == nil || *attribute.StringValue != *m.attribute.StringValue {
			m.logger.V(7).Info("String values different")
			return false
		}
	case attribute.IntValue != nil:
		if m.attribute.IntValue == nil || *attribute.IntValue != *m.attribute.IntValue {
			m.logger.V(7).Info("Int values different")
			return false
		}
	case attribute.BoolValue != nil:
		if m.attribute.BoolValue == nil || *attribute.BoolValue != *m.attribute.BoolValue {
			m.logger.V(7).Info("Bool values different")
			return false
		}
	case attribute.VersionValue != nil:
		// semver 2.0.0 requires that version strings are in their
		// minimal form (in particular, no leading zeros). Therefore a
		// strict "exact equal" check can do a string comparison.
		if m.attribute.VersionValue == nil || *attribute.VersionValue != *m.attribute.VersionValue {
			m.logger.V(7).Info("Version values different")
			return false
		}
	default:
		// Unknown value type, cannot match.
		m.logger.V(7).Info("Match attribute type unknown")
		return false
	}

	m.numDevices++
	m.logger.V(7).Info("Constraint satisfied by device", "device", deviceID, "numDevices", m.numDevices)
	return true
}

func (m *matchAttributeConstraint) remove(requestName, subRequestName string, device *draapi.Device, deviceID DeviceID) {
	if m.requestNames.Len() > 0 && !m.matches(requestName, subRequestName) {
		// Device not affected by constraint.
		return
	}

	m.numDevices--
	m.logger.V(7).Info("Device removed from constraint set", "device", deviceID, "numDevices", m.numDevices)
}

func (m *matchAttributeConstraint) matches(requestName, subRequestName string) bool {
	if subRequestName == "" {
		return m.requestNames.Has(requestName)
	} else {
		fullSubRequestName := fmt.Sprintf("%s/%s", requestName, subRequestName)
		return m.requestNames.Has(requestName) || m.requestNames.Has(fullSubRequestName)
	}
}

func lookupAttribute(device *draapi.Device, deviceID DeviceID, attributeName resourceapi.FullyQualifiedName) *resourceapi.DeviceAttribute {
	// Fully-qualified match?
	if attr, ok := device.Attributes[resourceapi.QualifiedName(attributeName)]; ok {
		return &attr
	}
	index := strings.Index(string(attributeName), "/")
	if index < 0 {
		// Should not happen for a valid fully qualified name.
		return nil
	}

	if string(attributeName[0:index]) != deviceID.Driver.String() {
		// Not an attribute of the driver and not found above,
		// so it is not available.
		return nil
	}

	// Domain matches the driver, so let's check just the ID.
	if attr, ok := device.Attributes[resourceapi.QualifiedName(attributeName[index+1:])]; ok {
		return &attr
	}

	return nil
}

// allocateOne iterates over all eligible devices (not in use, match selector,
// satisfy constraints) for a specific required device. It returns true if
// everything got allocated, an error if allocation needs to stop.
//
// allocateSubRequest is true when trying to allocate one particular subrequest.
// This allows the logic for subrequests to call allocateOne with the same
// device index without causing infinite recursion.
func (alloc *allocator) allocateOne(r deviceIndices, allocateSubRequest bool) (bool, error) {
	if alloc.ctx.Err() != nil {
		return false, fmt.Errorf("filter operation aborted: %w", context.Cause(alloc.ctx))
	}

	if r.claimIndex >= len(alloc.claimsToAllocate) {
		// Done! If we were doing scoring, we would compare the current allocation result
		// against the previous one, keep the best, and continue. Without scoring, we stop
		// and use the first solution.
		alloc.logger.V(6).Info("Allocation result found")
		return true, nil
	}

	claim := alloc.claimsToAllocate[r.claimIndex]
	if r.requestIndex >= len(claim.Spec.Devices.Requests) {
		// Done with the claim, continue with the next one.
		return alloc.allocateOne(deviceIndices{claimIndex: r.claimIndex + 1}, false)
	}

	// r.subRequestIndex is zero unless the for loop below is in the
	// recursion chain.
	requestKey := requestIndices{claimIndex: r.claimIndex, requestIndex: r.requestIndex, subRequestIndex: r.subRequestIndex}
	requestData := alloc.requestData[requestKey]

	// Subrequests are special: we only need to allocate one of them, then
	// we can move on to the next request. We enter this for loop when
	// hitting the first subrequest, but not if we are already working on a
	// specific subrequest.
	if !allocateSubRequest && requestData.parentRequest != nil {
		for subRequestIndex := 0; ; subRequestIndex++ {
			nextSubRequestKey := requestKey
			nextSubRequestKey.subRequestIndex = subRequestIndex
			if _, ok := alloc.requestData[nextSubRequestKey]; !ok {
				// Past the end of the subrequests without finding a solution -> give up.
				return false, nil
			}

			r.subRequestIndex = subRequestIndex
			success, err := alloc.allocateOne(r, true /* prevent infinite recusion */)
			if err != nil {
				return false, err
			}
			// If allocation with a subrequest succeeds, return without
			// attempting the remaining subrequests.
			if success {
				// Store the index of the selected subrequest
				requestData.selectedSubRequestIndex = subRequestIndex
				alloc.requestData[requestKey] = requestData
				return true, nil
			}
		}
		// This is unreachable, so no need to have a return statement here.
	}

	// Look up the current request that we are attempting to satisfy. This can
	// be either a request or a subrequest.
	request := requestData.request
	doAllDevices := request.allocationMode() == resourceapi.DeviceAllocationModeAll

	// At least one device is required for 'All' allocation mode.
	if doAllDevices && len(requestData.allDevices) == 0 {
		alloc.logger.V(6).Info("Allocation for 'all' devices didn't succeed: no devices found", "claim", klog.KObj(claim), "request", requestData.request.name())
		return false, nil
	}

	// We already know how many devices per request are needed.
	if r.deviceIndex >= requestData.numDevices {
		// Done with request, continue with next one. We have completed the work for
		// the request or subrequest, so we can no longer be allocating devices for
		// a subrequest.
		return alloc.allocateOne(deviceIndices{claimIndex: r.claimIndex, requestIndex: r.requestIndex + 1}, false)
	}

	// We can calculate this by adding the number of already allocated devices with the number
	// of devices in the current request, and then finally subtract the deviceIndex since we
	// don't want to double count any devices already allocated for the current request.
	numDevicesAfterAlloc := len(alloc.result[r.claimIndex].devices) + requestData.numDevices - r.deviceIndex
	if numDevicesAfterAlloc > resourceapi.AllocationResultsMaxSize {
		// Don't return an error here since we want to keep searching for
		// a solution that works.
		return false, nil
	}

	alloc.logger.V(6).Info("Allocating one device", "currentClaim", r.claimIndex, "totalClaims", len(alloc.claimsToAllocate), "currentRequest", r.requestIndex, "currentSubRequest", r.subRequestIndex, "totalRequestsPerClaim", len(claim.Spec.Devices.Requests), "currentDevice", r.deviceIndex, "devicesPerRequest", requestData.numDevices, "allDevices", doAllDevices, "adminAccess", request.adminAccess())
	if doAllDevices {
		// For "all" devices we already know which ones we need. We
		// just need to check whether we can use them.
		deviceWithID := requestData.allDevices[r.deviceIndex]
		success, deallocate, err := alloc.allocateDevice(r, deviceWithID, true)
		if err != nil {
			return false, err
		}
		if !success {
			// The order in which we allocate "all" devices doesn't matter,
			// so we only try with the one which was up next. If we couldn't
			// get all of them, then there is no solution and we have to stop.
			return false, nil
		}
		done, err := alloc.allocateOne(deviceIndices{claimIndex: r.claimIndex, requestIndex: r.requestIndex, deviceIndex: r.deviceIndex + 1}, allocateSubRequest)
		if err != nil {
			return false, err
		}
		if !done {
			// Backtrack.
			deallocate()
			return false, nil
		}
		return done, nil
	}

	// We need to find suitable devices.
	for _, pool := range alloc.pools {
		// We don't allocate devices from invalid or incomplete pools, but
		// don't error out here since there might be available devices in other
		// pools.
		if pool.IsIncomplete || pool.IsInvalid {
			continue
		}
		for _, slice := range pool.Slices {
			for deviceIndex := range slice.Spec.Devices {
				deviceID := DeviceID{Driver: pool.Driver, Pool: pool.Pool, Device: slice.Spec.Devices[deviceIndex].Name}

				// Checking for "in use" is cheap and thus gets done first.
				if request.adminAccess() && alloc.allocatingDeviceForClaim(deviceID, r.claimIndex) {
					alloc.logger.V(7).Info("Device in use in same claim", "device", deviceID)
					continue
				}
				if !request.adminAccess() && alloc.deviceInUse(deviceID) {
					alloc.logger.V(7).Info("Device in use", "device", deviceID)
					continue
				}

				// Next check selectors.
				requestKey := requestIndices{claimIndex: r.claimIndex, requestIndex: r.requestIndex, subRequestIndex: r.subRequestIndex}
				selectable, err := alloc.isSelectable(requestKey, requestData, slice, deviceIndex)
				if err != nil {
					return false, err
				}
				if !selectable {
					alloc.logger.V(7).Info("Device not selectable", "device", deviceID)
					continue
				}

				// Finally treat as allocated and move on to the next device.
				device := deviceWithID{
					id:     deviceID,
					Device: &slice.Spec.Devices[deviceIndex],
					slice:  slice,
				}
				allocated, deallocate, err := alloc.allocateDevice(r, device, false)
				if err != nil {
					return false, err
				}
				if !allocated {
					// In use or constraint violated...
					alloc.logger.V(7).Info("Device not usable", "device", deviceID)
					continue
				}
				deviceKey := deviceIndices{
					claimIndex:      r.claimIndex,
					requestIndex:    r.requestIndex,
					subRequestIndex: r.subRequestIndex,
					deviceIndex:     r.deviceIndex + 1,
				}
				done, err := alloc.allocateOne(deviceKey, allocateSubRequest)
				if err != nil {
					return false, err
				}

				// If we found a solution, then we can stop.
				if done {
					return done, nil
				}

				// Otherwise try some other device after rolling back.
				deallocate()
			}
		}
	}

	// If we get here without finding a solution, then there is none.
	return false, nil
}

// isSelectable checks whether a device satisfies the request and class selectors.
func (alloc *allocator) isSelectable(r requestIndices, requestData requestData, slice *draapi.ResourceSlice, deviceIndex int) (bool, error) {
	device := &slice.Spec.Devices[deviceIndex]
	if !alloc.features.DeviceBindingAndStatus &&
		len(device.BindingConditions) > 0 {
		// Devices with binding conditions are not supported, feature is off.
		return false, nil
	}

	deviceID := DeviceID{Driver: slice.Spec.Driver, Pool: slice.Spec.Pool.Name, Device: slice.Spec.Devices[deviceIndex].Name}
	matchKey := matchKey{DeviceID: deviceID, requestIndices: r}
	if matches, ok := alloc.deviceMatchesRequest[matchKey]; ok {
		// No need to check again.
		return matches, nil
	}

	if requestData.class != nil {
		match, err := alloc.selectorsMatch(r, device, deviceID, requestData.class, requestData.class.Spec.Selectors)
		if err != nil {
			return false, err
		}
		if !match {
			alloc.deviceMatchesRequest[matchKey] = false
			return false, nil
		}
	}

	request := requestData.request
	match, err := alloc.selectorsMatch(r, device, deviceID, nil, request.selectors())
	if err != nil {
		return false, err
	}
	if !match {
		alloc.deviceMatchesRequest[matchKey] = false
		return false, nil
	}

	if ptr.Deref(slice.Spec.PerDeviceNodeSelection, false) {
		matches, err := NodeMatches(alloc.node, ptr.Deref(device.NodeName, ""), ptr.Deref(device.AllNodes, false), device.NodeSelector)
		if err != nil {
			return false, err
		}
		if !matches {
			alloc.deviceMatchesRequest[matchKey] = false
			return false, nil
		}
	}

	alloc.deviceMatchesRequest[matchKey] = true
	return true, nil

}

func (alloc *allocator) selectorsMatch(r requestIndices, device *draapi.Device, deviceID DeviceID, class *resourceapi.DeviceClass, selectors []resourceapi.DeviceSelector) (bool, error) {
	for i, selector := range selectors {
		expr := alloc.celCache.GetOrCompile(selector.CEL.Expression)
		if expr.Error != nil {
			// Could happen if some future apiserver accepted some
			// future expression and then got downgraded. Normally
			// the "stored expression" mechanism prevents that, but
			// this code here might be more than one release older
			// than the cluster it runs in.
			if class != nil {
				return false, fmt.Errorf("class %s: selector #%d: CEL compile error: %w", class.Name, i, expr.Error)
			}
			return false, fmt.Errorf("claim %s: selector #%d: CEL compile error: %w", klog.KObj(alloc.claimsToAllocate[r.claimIndex]), i, expr.Error)
		}

		// If this conversion turns out to be expensive, the CEL package could be converted
		// to use unique strings.
		var d resourceapi.Device
		if err := draapi.Convert_api_Device_To_v1_Device(device, &d, nil); err != nil {
			return false, fmt.Errorf("convert Device: %w", err)
		}
		matches, details, err := expr.DeviceMatches(alloc.ctx, cel.Device{Driver: deviceID.Driver.String(), Attributes: d.Attributes, Capacity: d.Capacity})
		if class != nil {
			alloc.logger.V(7).Info("CEL result", "device", deviceID, "class", klog.KObj(class), "selector", i, "expression", selector.CEL.Expression, "matches", matches, "actualCost", ptr.Deref(details.ActualCost(), 0), "err", err)
		} else {
			alloc.logger.V(7).Info("CEL result", "device", deviceID, "claim", klog.KObj(alloc.claimsToAllocate[r.claimIndex]), "selector", i, "expression", selector.CEL.Expression, "actualCost", ptr.Deref(details.ActualCost(), 0), "matches", matches, "err", err)
		}

		if err != nil {
			// TODO (future): more detailed errors which reference class resp. claim.
			if class != nil {
				return false, fmt.Errorf("class %s: selector #%d: CEL runtime error: %w", class.Name, i, err)
			}
			return false, fmt.Errorf("claim %s: selector #%d: CEL runtime error: %w", klog.KObj(alloc.claimsToAllocate[r.claimIndex]), i, err)
		}
		if !matches {
			return false, nil
		}
	}

	// All of them match.
	return true, nil
}

// allocateDevice checks device availability and constraints for one
// candidate. The device must be selectable.
//
// If that candidate works out okay, the shared state gets updated
// as if that candidate had been allocated. If allocation cannot continue later
// and must try something else, then the rollback function can be invoked to
// restore the previous state.
func (alloc *allocator) allocateDevice(r deviceIndices, device deviceWithID, must bool) (bool, func(), error) {
	claim := alloc.claimsToAllocate[r.claimIndex]
	requestKey := requestIndices{claimIndex: r.claimIndex, requestIndex: r.requestIndex, subRequestIndex: r.subRequestIndex}
	requestData := alloc.requestData[requestKey]
	request := requestData.request
	if request.adminAccess() && alloc.allocatingDeviceForClaim(device.id, r.claimIndex) {
		alloc.logger.V(7).Info("Device in use in same claim", "device", device.id)
		return false, nil, nil
	}
	if !request.adminAccess() && alloc.deviceInUse(device.id) {
		alloc.logger.V(7).Info("Device in use", "device", device.id)
		return false, nil, nil
	}

	// Devices that consume counters can not be allocated if the PartitionableDevices feature
	// is not enabled.
	if !alloc.features.PartitionableDevices && len(device.ConsumesCounters) > 0 {
		alloc.logger.V(7).Info("Device consumes counters, but the partitionable devices feature is not enabled", "device", device.id)
		return false, nil, nil
	}

	// The API validation logic has checked the ConsumesCounters referred should exist inside SharedCounters.
	if len(device.ConsumesCounters) > 0 {
		// If a device consumes counters from a counter set, verify that
		// there is sufficient counters available.
		ok, err := alloc.checkAvailableCounters(device)
		if err != nil {
			return false, nil, err
		}
		if !ok {
			alloc.logger.V(7).Info("Insufficient counters", "device", device.id)
			return false, nil, nil
		}
	}

	var parentRequestName string
	var baseRequestName string
	var subRequestName string
	if requestData.parentRequest == nil {
		baseRequestName = requestData.request.name()
	} else {
		parentRequestName = requestData.parentRequest.name()
		baseRequestName = parentRequestName
		subRequestName = requestData.request.name()
	}

	// Might be tainted, in which case the taint has to be tolerated.
	// The check is skipped if the feature is disabled.
	if alloc.features.DeviceTaints && !allTaintsTolerated(device.Device, request) {
		return false, nil, nil
	}

	// It's available. Now check constraints.
	for i, constraint := range alloc.constraints[r.claimIndex] {
		added := constraint.add(baseRequestName, subRequestName, device.Device, device.id)
		if !added {
			if must {
				// It does not make sense to declare a claim where a constraint prevents getting
				// all devices. Treat this as an error.
				return false, nil, fmt.Errorf("claim %s, request %s: cannot add device %s because a claim constraint would not be satisfied", klog.KObj(claim), request.name(), device.id)
			}

			// Roll back for all previous constraints before we return.
			for e := 0; e < i; e++ {
				alloc.constraints[r.claimIndex][e].remove(baseRequestName, subRequestName, device.Device, device.id)
			}
			return false, nil, nil
		}
	}

	// All constraints satisfied. Mark as in use (unless we do admin access)
	// and record the result.
	alloc.logger.V(7).Info("Device allocated", "device", device.id)

	if alloc.allocatingDevices[device.id] == nil {
		alloc.allocatingDevices[device.id] = make(sets.Set[int])
	}
	alloc.allocatingDevices[device.id].Insert(r.claimIndex)

	result := internalDeviceResult{
		request:       request.name(),
		parentRequest: parentRequestName,
		id:            device.id,
		Device:        device.Device,
		slice:         device.slice,
	}
	if request.adminAccess() {
		result.adminAccess = ptr.To(request.adminAccess())
	}
	previousNumResults := len(alloc.result[r.claimIndex].devices)
	alloc.result[r.claimIndex].devices = append(alloc.result[r.claimIndex].devices, result)

	return true, func() {
		for _, constraint := range alloc.constraints[r.claimIndex] {
			constraint.remove(baseRequestName, subRequestName, device.Device, device.id)
		}
		alloc.allocatingDevices[device.id].Delete(r.claimIndex)
		if alloc.features.PartitionableDevices && len(device.ConsumesCounters) > 0 {
			alloc.deallocateCountersForDevice(device)
		}
		// Truncate, but keep the underlying slice.
		alloc.result[r.claimIndex].devices = alloc.result[r.claimIndex].devices[:previousNumResults]
		alloc.logger.V(7).Info("Device deallocated", "device", device.id)
	}, nil
}

func allTaintsTolerated(device *draapi.Device, request requestAccessor) bool {
	for _, taint := range device.Taints {
		if !taintTolerated(taint, request) {
			return false
		}
	}
	return true
}

func taintTolerated(taint resourceapi.DeviceTaint, request requestAccessor) bool {
	for _, toleration := range request.tolerations() {
		if resourceclaim.ToleratesTaint(toleration, taint) {
			return true
		}
	}
	return false
}

// checkAvailableCounters checks if there are enough counters available to allocate
// the specified device.
//
// Gets called only if the partitionable devices feature is enabled and the device
// consumes counters.
func (alloc *allocator) checkAvailableCounters(device deviceWithID) (bool, error) {
	slice := device.slice
	sliceName := slice.Name

	// Check first if the available counters for this slice have already been
	// calculated.
	alloc.mutex.RLock()
	availableCountersForSlice, found := alloc.availableCounters[sliceName]
	alloc.mutex.RUnlock()
	// If not, we need to do it now. But we store the result so it doesn't need
	// to be calculated again.
	// Since this is computed without holding the lock on the mutex, other goroutines
	// might also do this work. But the input will be the same to all of them, so
	// the result will also always be the same.
	if !found {
		availableCountersForSlice = make(counterSets, len(slice.Spec.SharedCounters))
		for _, counterSet := range slice.Spec.SharedCounters {
			availableCountersForCounterSet := make(map[string]resourceapi.Counter, len(counterSet.Counters))
			for name, c := range counterSet.Counters {
				availableCountersForCounterSet[name] = c
			}
			availableCountersForSlice[counterSet.Name] = availableCountersForCounterSet
		}

		// Update the data structure to reflect counters already consumed by allocated devices. This
		// only includes devices where the allocation process has completed, so this will never
		// change during the allocation process.
		for _, device := range slice.Spec.Devices {
			deviceID := DeviceID{
				Driver: slice.Spec.Driver,
				Pool:   slice.Spec.Pool.Name,
				Device: device.Name,
			}
			// Devices that aren't allocated doesn't consume any counters, so we don't
			// need to consider them.
			if !alloc.allocatedDevices.Has(deviceID) {
				continue
			}
			for _, deviceCounterConsumption := range device.ConsumesCounters {
				availableCountersForCounterSet := availableCountersForSlice[deviceCounterConsumption.CounterSet]
				for name, c := range deviceCounterConsumption.Counters {
					existingCounter, ok := availableCountersForCounterSet[name]
					if !ok {
						// the API validation logic has been added to make sure the counters referred should exist in counter sets.
						continue
					}
					// This can potentially result in negative available counters. That is fine,
					// we just treat it as no counters available.
					existingCounter.Value.Sub(c.Value)
					availableCountersForCounterSet[name] = existingCounter
				}
			}
			// Note that we don't include devices in the alloc.allocatingDevices here since
			// counters consumed by devices for the current claims are tracked in
			// alloc.consumedCounters
		}

		// Set the available counters on the allocator so we don't have to
		// compute this again.
		alloc.mutex.Lock()
		alloc.availableCounters[sliceName] = availableCountersForSlice
		alloc.mutex.Unlock()
	}

	// Update the consumedCounters data structure with the counters consumed
	// by the current device.
	consumedCountersForSlice, found := alloc.consumedCounters[sliceName]
	// If no devices in the allocating state have consumed any counters from the current
	// slice, initialize the data structure.
	if !found {
		consumedCountersForSlice = make(counterSets)
		alloc.consumedCounters[sliceName] = consumedCountersForSlice
	}
	for _, deviceCounterConsumption := range device.ConsumesCounters {
		consumedCountersForCounterSet, found := consumedCountersForSlice[deviceCounterConsumption.CounterSet]
		if !found {
			consumedCountersForCounterSet = make(map[string]resourceapi.Counter)
			consumedCountersForSlice[deviceCounterConsumption.CounterSet] = consumedCountersForCounterSet
		}
		for name, c := range deviceCounterConsumption.Counters {
			consumedCounters, found := consumedCountersForCounterSet[name]
			if !found {
				consumedCountersForCounterSet[name] = c
				continue
			}
			consumedCounters.Value.Add(c.Value)
			consumedCountersForCounterSet[name] = consumedCounters
		}
	}

	// Check that we didn't exceed the availability of any counters by allocating
	// the current device. If we did, the current set of devices doesn't work, so we
	// update the consumed counters to no longer reflect the current device.
	for availableCounterSetName, availableCounters := range availableCountersForSlice {
		consumedCounters := consumedCountersForSlice[availableCounterSetName]
		for availableCounterName, availableCounter := range availableCounters {
			consumedCounter := consumedCounters[availableCounterName]
			if availableCounter.Value.Cmp(consumedCounter.Value) < 0 {
				alloc.deallocateCountersForDevice(device)
				return false, nil
			}
		}
	}

	return true, nil
}

func (alloc *allocator) deviceInUse(deviceID DeviceID) bool {
	return alloc.allocatedDevices.Has(deviceID) || alloc.allocatingDeviceForAnyClaim(deviceID)
}

func (alloc *allocator) allocatingDeviceForAnyClaim(deviceID DeviceID) bool {
	return alloc.allocatingDevices[deviceID].Len() > 0
}

func (alloc *allocator) allocatingDeviceForClaim(deviceID DeviceID, claimIndex int) bool {
	return alloc.allocatingDevices[deviceID].Has(claimIndex)
}

// deallocateCountersForDevice subtracts the consumed counters of the provided
// device from the consumedCounters data structure.
func (alloc *allocator) deallocateCountersForDevice(device deviceWithID) {
	slice := device.slice
	sliceName := slice.Name

	consumedCountersForSlice := alloc.consumedCounters[sliceName]
	for _, deviceCounterConsumption := range device.ConsumesCounters {
		counterSetName := deviceCounterConsumption.CounterSet
		consumedCounterSet := consumedCountersForSlice[counterSetName]
		for name, c := range deviceCounterConsumption.Counters {
			consumedCounter := consumedCounterSet[name]
			consumedCounter.Value.Sub(c.Value)
			consumedCounterSet[name] = consumedCounter
		}
	}
}

// createNodeSelector constructs a node selector for the allocation, if needed,
// otherwise it returns nil.
func (alloc *allocator) createNodeSelector(result []internalDeviceResult) (*v1.NodeSelector, error) {
	// Selector with one term. That term gets extended with additional
	// requirements from the different devices.
	ns := &v1.NodeSelector{
		NodeSelectorTerms: []v1.NodeSelectorTerm{{}},
	}

	for i := range result {
		slice := result[i].slice
		var nodeName *string
		var nodeSelector *v1.NodeSelector
		if ptr.Deref(slice.Spec.PerDeviceNodeSelection, false) {
			nodeName = result[i].NodeName
			nodeSelector = result[i].NodeSelector
		} else {
			nodeName = slice.Spec.NodeName
			nodeSelector = slice.Spec.NodeSelector
		}
		if nodeName != nil {
			// At least one device is local to one node. This
			// restricts the allocation to that node.
			return &v1.NodeSelector{
				NodeSelectorTerms: []v1.NodeSelectorTerm{{
					MatchFields: []v1.NodeSelectorRequirement{{
						Key:      "metadata.name",
						Operator: v1.NodeSelectorOpIn,
						Values:   []string{*nodeName},
					}},
				}},
			}, nil
		}
		if nodeSelector != nil {
			switch len(nodeSelector.NodeSelectorTerms) {
			case 0:
				// Nothing?
			case 1:
				// Add all terms if they are not present already.
				addNewNodeSelectorRequirements(nodeSelector.NodeSelectorTerms[0].MatchFields, &ns.NodeSelectorTerms[0].MatchFields)
				addNewNodeSelectorRequirements(nodeSelector.NodeSelectorTerms[0].MatchExpressions, &ns.NodeSelectorTerms[0].MatchExpressions)
			default:
				// This shouldn't occur, validation must prevent creation of such slices.
				return nil, fmt.Errorf("unsupported ResourceSlice.NodeSelector with %d terms", len(nodeSelector.NodeSelectorTerms))
			}
		}
	}

	if len(ns.NodeSelectorTerms[0].MatchFields) > 0 || len(ns.NodeSelectorTerms[0].MatchExpressions) > 0 {
		// We have a valid node selector.
		return ns, nil
	}

	// Available everywhere.
	return nil, nil
}

// requestAccessor is an interface for accessing either
// DeviceRequests or DeviceSubRequests. It lets most
// of the allocator code work with either DeviceRequests
// or DeviceSubRequests.
type requestAccessor interface {
	name() string
	deviceClassName() string
	allocationMode() resourceapi.DeviceAllocationMode
	count() int64
	adminAccess() bool
	hasAdminAccess() bool
	selectors() []resourceapi.DeviceSelector
	tolerations() []resourceapi.DeviceToleration
}

// exactDeviceRequestAccessor is an implementation of the
// requestAccessor interface for ExactDeviceRequests.
type exactDeviceRequestAccessor struct {
	request *resourceapi.DeviceRequest
}

func (d *exactDeviceRequestAccessor) name() string {
	return d.request.Name
}

func (d *exactDeviceRequestAccessor) deviceClassName() string {
	return d.request.Exactly.DeviceClassName
}

func (d *exactDeviceRequestAccessor) allocationMode() resourceapi.DeviceAllocationMode {
	return d.request.Exactly.AllocationMode
}

func (d *exactDeviceRequestAccessor) count() int64 {
	return d.request.Exactly.Count
}

func (d *exactDeviceRequestAccessor) adminAccess() bool {
	return ptr.Deref(d.request.Exactly.AdminAccess, false)
}

func (d *exactDeviceRequestAccessor) hasAdminAccess() bool {
	return d.request.Exactly.AdminAccess != nil
}

func (d *exactDeviceRequestAccessor) selectors() []resourceapi.DeviceSelector {
	return d.request.Exactly.Selectors
}

func (d *exactDeviceRequestAccessor) tolerations() []resourceapi.DeviceToleration {
	return d.request.Exactly.Tolerations
}

// deviceSubRequestAccessor is an implementation of the
// requestAccessor interface for DeviceSubRequests.
type deviceSubRequestAccessor struct {
	subRequest *resourceapi.DeviceSubRequest
}

func (d *deviceSubRequestAccessor) name() string {
	return d.subRequest.Name
}

func (d *deviceSubRequestAccessor) deviceClassName() string {
	return d.subRequest.DeviceClassName
}

func (d *deviceSubRequestAccessor) allocationMode() resourceapi.DeviceAllocationMode {
	return d.subRequest.AllocationMode
}

func (d *deviceSubRequestAccessor) count() int64 {
	return d.subRequest.Count
}

func (d *deviceSubRequestAccessor) adminAccess() bool {
	return false
}

func (d *deviceSubRequestAccessor) hasAdminAccess() bool {
	return false
}

func (d *deviceSubRequestAccessor) selectors() []resourceapi.DeviceSelector {
	return d.subRequest.Selectors
}

func (d *deviceSubRequestAccessor) tolerations() []resourceapi.DeviceToleration {
	return d.subRequest.Tolerations
}

func addNewNodeSelectorRequirements(from []v1.NodeSelectorRequirement, to *[]v1.NodeSelectorRequirement) {
	for _, requirement := range from {
		if !containsNodeSelectorRequirement(*to, requirement) {
			*to = append(*to, requirement)
		}
	}
}

func containsNodeSelectorRequirement(requirements []v1.NodeSelectorRequirement, requirement v1.NodeSelectorRequirement) bool {
	values := sets.New(requirement.Values...)
	for _, existingRequirement := range requirements {
		if existingRequirement.Key != requirement.Key {
			continue
		}
		if existingRequirement.Operator != requirement.Operator {
			continue
		}
		if !sets.New(existingRequirement.Values...).Equal(values) {
			continue
		}
		return true
	}
	return false
}<|MERGE_RESOLUTION|>--- conflicted
+++ resolved
@@ -325,7 +325,6 @@
 					allocationResult.Devices.Config[i].Requests = append(allocationResult.Devices.Config[i].Requests, requestData.requestName())
 				}
 				continue
-<<<<<<< HEAD
 			}
 
 			// Add all configs for the class once.
@@ -337,19 +336,6 @@
 					DeviceConfiguration: config.DeviceConfiguration,
 				})
 			}
-=======
-			}
-
-			// Add all configs for the class once.
-			initialConfigLen := len(allocationResult.Devices.Config)
-			for _, config := range class.Spec.Config {
-				allocationResult.Devices.Config = append(allocationResult.Devices.Config, resourceapi.DeviceAllocationConfiguration{
-					Source:              resourceapi.AllocationConfigSourceClass,
-					Requests:            []string{requestData.requestName()},
-					DeviceConfiguration: config.DeviceConfiguration,
-				})
-			}
->>>>>>> 08b53672
 			configIndexesForClass[class.Name] = configRange{start: initialConfigLen, end: len(allocationResult.Devices.Config)}
 		}
 		for _, config := range claim.Spec.Devices.Config {
