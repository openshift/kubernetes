--- conflicted
+++ resolved
@@ -313,13 +313,9 @@
 // Returns the "merged" object, as it would look like if applied or
 // created.
 func (obj InfoObject) Merged() (runtime.Object, error) {
-<<<<<<< HEAD
-	helper := resource.NewHelper(obj.Info.Client, obj.Info.Mapping).DryRun(true)
-=======
 	helper := resource.NewHelper(obj.Info.Client, obj.Info.Mapping).
 		DryRun(true).
 		WithFieldManager(obj.FieldManager)
->>>>>>> ee25ac90
 	if obj.ServerSideApply {
 		data, err := runtime.Encode(unstructured.UnstructuredJSONScheme, obj.LocalObj)
 		if err != nil {
