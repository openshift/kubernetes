--- conflicted
+++ resolved
@@ -389,7 +389,6 @@
 	if len(errs) > 1 {
 		return utilerrors.NewAggregate(errs)
 	}
-<<<<<<< HEAD
 
 	if o.PostProcessorFn != nil {
 		klog.V(4).Infof("Running apply post-processor function")
@@ -413,23 +412,13 @@
 		data, err := runtime.Encode(unstructured.UnstructuredJSONScheme, info.Object)
 		if err != nil {
 			return cmdutil.AddSourceToErr("serverside-apply", info.Source, err)
-=======
-
-	if o.PostProcessorFn != nil {
-		klog.V(4).Infof("Running apply post-processor function")
-		if err := o.PostProcessorFn(); err != nil {
-			return err
->>>>>>> ee25ac90
-		}
-	}
-
-<<<<<<< HEAD
+		}
+
 		options := metav1.PatchOptions{
-			Force:        &o.ForceConflicts,
-			FieldManager: o.FieldManager,
-		}
-
-		helper := resource.NewHelper(info.Client, info.Mapping)
+			Force: &o.ForceConflicts,
+		}
+		helper := resource.NewHelper(info.Client, info.Mapping).
+			WithFieldManager(o.FieldManager)
 		if o.DryRunStrategy == cmdutil.DryRunServer {
 			if err := o.DryRunVerifier.HasSupport(info.Mapping.GroupVersionKind); err != nil {
 				return err
@@ -447,47 +436,6 @@
 			if isIncompatibleServerError(err) {
 				err = fmt.Errorf("Server-side apply not available on the server: (%v)", err)
 			}
-=======
-	return nil
-}
-
-func (o *ApplyOptions) applyOneObject(info *resource.Info) error {
-	o.MarkNamespaceVisited(info)
-
-	if err := o.Recorder.Record(info.Object); err != nil {
-		klog.V(4).Infof("error recording current command: %v", err)
-	}
-
-	if o.ServerSideApply {
-		// Send the full object to be applied on the server side.
-		data, err := runtime.Encode(unstructured.UnstructuredJSONScheme, info.Object)
-		if err != nil {
-			return cmdutil.AddSourceToErr("serverside-apply", info.Source, err)
-		}
-
-		options := metav1.PatchOptions{
-			Force: &o.ForceConflicts,
-		}
-		helper := resource.NewHelper(info.Client, info.Mapping).
-			WithFieldManager(o.FieldManager)
-		if o.DryRunStrategy == cmdutil.DryRunServer {
-			if err := o.DryRunVerifier.HasSupport(info.Mapping.GroupVersionKind); err != nil {
-				return err
-			}
-			helper.DryRun(true)
-		}
-		obj, err := helper.Patch(
-			info.Namespace,
-			info.Name,
-			types.ApplyPatchType,
-			data,
-			&options,
-		)
-		if err != nil {
-			if isIncompatibleServerError(err) {
-				err = fmt.Errorf("Server-side apply not available on the server: (%v)", err)
-			}
->>>>>>> ee25ac90
 			if errors.IsConflict(err) {
 				err = fmt.Errorf(`%v
 Please review the fields above--they currently have other managers. Here
@@ -547,12 +495,8 @@
 
 		if o.DryRunStrategy != cmdutil.DryRunClient {
 			// Then create the resource and skip the three-way merge
-<<<<<<< HEAD
-			helper := resource.NewHelper(info.Client, info.Mapping)
-=======
 			helper := resource.NewHelper(info.Client, info.Mapping).
 				WithFieldManager(o.FieldManager)
->>>>>>> ee25ac90
 			if o.DryRunStrategy == cmdutil.DryRunServer {
 				if err := o.DryRunVerifier.HasSupport(info.Mapping.GroupVersionKind); err != nil {
 					return cmdutil.AddSourceToErr("creating", info.Source, err)
