// This is a generated file. Do not edit directly.

module k8s.io/kubectl

go 1.25.0

godebug default=go1.25

require (
	github.com/MakeNowJust/heredoc v1.0.0
	github.com/chai2010/gettext-go v1.0.2
	github.com/distribution/reference v0.6.0
	github.com/exponent-io/jsonpath v0.0.0-20210407135951-1de76d718b3f
	github.com/fatih/camelcase v1.0.0
	github.com/go-openapi/jsonreference v0.20.2
	github.com/google/gnostic-models v0.7.0
	github.com/google/go-cmp v0.7.0
	github.com/jonboulle/clockwork v0.5.0
	github.com/liggitt/tabwriter v0.0.0-20181228230101-89fcab3d43de
	github.com/lithammer/dedent v1.1.0
	github.com/mitchellh/go-wordwrap v1.0.1
	github.com/moby/term v0.5.0
	github.com/onsi/ginkgo/v2 v2.27.2
	github.com/onsi/gomega v1.38.2
	github.com/russross/blackfriday/v2 v2.1.0
<<<<<<< HEAD
	github.com/spf13/cobra v1.9.1
	github.com/spf13/pflag v1.0.6
	github.com/stretchr/testify v1.10.0
	go.yaml.in/yaml/v2 v2.4.2
	golang.org/x/sys v0.36.0
	gopkg.in/evanphx/json-patch.v4 v4.12.0
=======
	github.com/spf13/cobra v1.10.0
	github.com/spf13/pflag v1.0.9
	github.com/stretchr/testify v1.11.1
	go.yaml.in/yaml/v2 v2.4.3
	golang.org/x/sys v0.38.0
	golang.org/x/text v0.31.0
	gopkg.in/evanphx/json-patch.v4 v4.13.0
>>>>>>> 08b53672
	k8s.io/api v0.0.0
	k8s.io/apimachinery v0.0.0
	k8s.io/cli-runtime v0.0.0
	k8s.io/client-go v0.0.0
	k8s.io/component-base v0.0.0
	k8s.io/component-helpers v0.0.0
	k8s.io/klog/v2 v2.130.1
	k8s.io/kube-openapi v0.0.0-20250910181357-589584f1c912
	k8s.io/metrics v0.0.0
	k8s.io/utils v0.0.0-20251002143259-bc988d571ff4
	sigs.k8s.io/json v0.0.0-20250730193827-2d320260d730
	sigs.k8s.io/kustomize/kustomize/v5 v5.7.1
	sigs.k8s.io/kustomize/kyaml v0.20.1
	sigs.k8s.io/randfill v1.0.0
	sigs.k8s.io/structured-merge-diff/v6 v6.3.0
	sigs.k8s.io/yaml v1.6.0
)

require (
	github.com/Azure/go-ansiterm v0.0.0-20230124172434-306776ec8161 // indirect
	github.com/Masterminds/semver/v3 v3.4.0 // indirect
	github.com/blang/semver/v4 v4.0.0 // indirect
	github.com/davecgh/go-spew v1.1.2-0.20180830191138-d8f796af33cc // indirect
	github.com/emicklei/go-restful/v3 v3.12.2 // indirect
	github.com/fxamacker/cbor/v2 v2.9.0 // indirect
	github.com/go-errors/errors v1.4.2 // indirect
	github.com/go-logr/logr v1.4.3 // indirect
	github.com/go-openapi/jsonpointer v0.21.0 // indirect
	github.com/go-openapi/swag v0.23.0 // indirect
	github.com/go-task/slim-sprig/v3 v3.0.0 // indirect
	github.com/google/btree v1.1.3 // indirect
	github.com/google/pprof v0.0.0-20250403155104-27863c87afa6 // indirect
	github.com/google/uuid v1.6.0 // indirect
	github.com/gorilla/websocket v1.5.4-0.20250319132907-e064f32e3674 // indirect
	github.com/gregjones/httpcache v0.0.0-20190611155906-901d90724c79 // indirect
	github.com/inconshreveable/mousetrap v1.1.0 // indirect
	github.com/josharian/intern v1.0.0 // indirect
	github.com/json-iterator/go v1.1.12 // indirect
	github.com/mailru/easyjson v0.7.7 // indirect
	github.com/moby/spdystream v0.5.0 // indirect
	github.com/modern-go/concurrent v0.0.0-20180306012644-bacd9c7ef1dd // indirect
	github.com/modern-go/reflect2 v1.0.3-0.20250322232337-35a7c28c31ee // indirect
	github.com/monochromegane/go-gitignore v0.0.0-20200626010858-205db1a8cc00 // indirect
	github.com/munnerz/goautoneg v0.0.0-20191010083416-a7dc8b61c822 // indirect
	github.com/mxk/go-flowrate v0.0.0-20140419014527-cca7078d478f // indirect
	github.com/opencontainers/go-digest v1.0.0 // indirect
	github.com/peterbourgon/diskv v2.0.1+incompatible // indirect
<<<<<<< HEAD
	github.com/pkg/errors v0.9.1 // indirect
	github.com/pmezard/go-difflib v1.0.1-0.20181226105442-5d4384ee4fb2 // indirect
	github.com/x448/float16 v0.8.4 // indirect
	github.com/xlab/treeprint v1.2.0 // indirect
	go.yaml.in/yaml/v3 v3.0.4 // indirect
	golang.org/x/net v0.43.0 // indirect
	golang.org/x/oauth2 v0.27.0 // indirect
	golang.org/x/sync v0.17.0 // indirect
	golang.org/x/term v0.35.0 // indirect
	golang.org/x/text v0.29.0 // indirect
	golang.org/x/time v0.9.0 // indirect
	golang.org/x/tools v0.36.0 // indirect
	google.golang.org/protobuf v1.36.5 // indirect
=======
	github.com/pmezard/go-difflib v1.0.0 // indirect
	github.com/x448/float16 v0.8.4 // indirect
	github.com/xlab/treeprint v1.2.0 // indirect
	go.yaml.in/yaml/v3 v3.0.4 // indirect
	golang.org/x/mod v0.29.0 // indirect
	golang.org/x/net v0.47.0 // indirect
	golang.org/x/oauth2 v0.30.0 // indirect
	golang.org/x/sync v0.18.0 // indirect
	golang.org/x/term v0.37.0 // indirect
	golang.org/x/time v0.9.0 // indirect
	golang.org/x/tools v0.38.0 // indirect
	google.golang.org/protobuf v1.36.8 // indirect
>>>>>>> 08b53672
	gopkg.in/inf.v0 v0.9.1 // indirect
	gopkg.in/yaml.v3 v3.0.1 // indirect
	sigs.k8s.io/kustomize/api v0.20.1 // indirect
)

replace (
	github.com/onsi/ginkgo/v2 => github.com/openshift/onsi-ginkgo/v2 v2.6.1-0.20251001123353-fd5b1fb35db1
	k8s.io/api => ../api
	k8s.io/apimachinery => ../apimachinery
	k8s.io/cli-runtime => ../cli-runtime
	k8s.io/client-go => ../client-go
	k8s.io/code-generator => ../code-generator
	k8s.io/component-base => ../component-base
	k8s.io/component-helpers => ../component-helpers
	k8s.io/metrics => ../metrics
)<|MERGE_RESOLUTION|>--- conflicted
+++ resolved
@@ -23,14 +23,6 @@
 	github.com/onsi/ginkgo/v2 v2.27.2
 	github.com/onsi/gomega v1.38.2
 	github.com/russross/blackfriday/v2 v2.1.0
-<<<<<<< HEAD
-	github.com/spf13/cobra v1.9.1
-	github.com/spf13/pflag v1.0.6
-	github.com/stretchr/testify v1.10.0
-	go.yaml.in/yaml/v2 v2.4.2
-	golang.org/x/sys v0.36.0
-	gopkg.in/evanphx/json-patch.v4 v4.12.0
-=======
 	github.com/spf13/cobra v1.10.0
 	github.com/spf13/pflag v1.0.9
 	github.com/stretchr/testify v1.11.1
@@ -38,7 +30,6 @@
 	golang.org/x/sys v0.38.0
 	golang.org/x/text v0.31.0
 	gopkg.in/evanphx/json-patch.v4 v4.13.0
->>>>>>> 08b53672
 	k8s.io/api v0.0.0
 	k8s.io/apimachinery v0.0.0
 	k8s.io/cli-runtime v0.0.0
@@ -61,7 +52,7 @@
 	github.com/Azure/go-ansiterm v0.0.0-20230124172434-306776ec8161 // indirect
 	github.com/Masterminds/semver/v3 v3.4.0 // indirect
 	github.com/blang/semver/v4 v4.0.0 // indirect
-	github.com/davecgh/go-spew v1.1.2-0.20180830191138-d8f796af33cc // indirect
+	github.com/davecgh/go-spew v1.1.1 // indirect
 	github.com/emicklei/go-restful/v3 v3.12.2 // indirect
 	github.com/fxamacker/cbor/v2 v2.9.0 // indirect
 	github.com/go-errors/errors v1.4.2 // indirect
@@ -86,21 +77,6 @@
 	github.com/mxk/go-flowrate v0.0.0-20140419014527-cca7078d478f // indirect
 	github.com/opencontainers/go-digest v1.0.0 // indirect
 	github.com/peterbourgon/diskv v2.0.1+incompatible // indirect
-<<<<<<< HEAD
-	github.com/pkg/errors v0.9.1 // indirect
-	github.com/pmezard/go-difflib v1.0.1-0.20181226105442-5d4384ee4fb2 // indirect
-	github.com/x448/float16 v0.8.4 // indirect
-	github.com/xlab/treeprint v1.2.0 // indirect
-	go.yaml.in/yaml/v3 v3.0.4 // indirect
-	golang.org/x/net v0.43.0 // indirect
-	golang.org/x/oauth2 v0.27.0 // indirect
-	golang.org/x/sync v0.17.0 // indirect
-	golang.org/x/term v0.35.0 // indirect
-	golang.org/x/text v0.29.0 // indirect
-	golang.org/x/time v0.9.0 // indirect
-	golang.org/x/tools v0.36.0 // indirect
-	google.golang.org/protobuf v1.36.5 // indirect
-=======
 	github.com/pmezard/go-difflib v1.0.0 // indirect
 	github.com/x448/float16 v0.8.4 // indirect
 	github.com/xlab/treeprint v1.2.0 // indirect
@@ -113,14 +89,12 @@
 	golang.org/x/time v0.9.0 // indirect
 	golang.org/x/tools v0.38.0 // indirect
 	google.golang.org/protobuf v1.36.8 // indirect
->>>>>>> 08b53672
 	gopkg.in/inf.v0 v0.9.1 // indirect
 	gopkg.in/yaml.v3 v3.0.1 // indirect
 	sigs.k8s.io/kustomize/api v0.20.1 // indirect
 )
 
 replace (
-	github.com/onsi/ginkgo/v2 => github.com/openshift/onsi-ginkgo/v2 v2.6.1-0.20251001123353-fd5b1fb35db1
 	k8s.io/api => ../api
 	k8s.io/apimachinery => ../apimachinery
 	k8s.io/cli-runtime => ../cli-runtime
