--- conflicted
+++ resolved
@@ -7,8 +7,8 @@
 godebug default=go1.25
 
 require (
-	k8s.io/api v0.34.1
-	k8s.io/apimachinery v0.34.1
+	k8s.io/api v0.0.0
+	k8s.io/apimachinery v0.0.0
 	k8s.io/client-go v0.0.0
 	k8s.io/kube-openapi v0.0.0-20250910181357-589584f1c912
 	sigs.k8s.io/structured-merge-diff/v6 v6.3.0
@@ -31,27 +31,15 @@
 	github.com/modern-go/concurrent v0.0.0-20180306012644-bacd9c7ef1dd // indirect
 	github.com/modern-go/reflect2 v1.0.3-0.20250322232337-35a7c28c31ee // indirect
 	github.com/munnerz/goautoneg v0.0.0-20191010083416-a7dc8b61c822 // indirect
-<<<<<<< HEAD
-	github.com/pkg/errors v0.9.1 // indirect
 	github.com/pmezard/go-difflib v1.0.1-0.20181226105442-5d4384ee4fb2 // indirect
-=======
-	github.com/pmezard/go-difflib v1.0.0 // indirect
->>>>>>> e1b996a4
 	github.com/x448/float16 v0.8.4 // indirect
 	go.yaml.in/yaml/v2 v2.4.2 // indirect
 	go.yaml.in/yaml/v3 v3.0.4 // indirect
 	golang.org/x/net v0.43.0 // indirect
-<<<<<<< HEAD
-	golang.org/x/oauth2 v0.27.0 // indirect
+	golang.org/x/oauth2 v0.30.0 // indirect
 	golang.org/x/sys v0.36.0 // indirect
 	golang.org/x/term v0.35.0 // indirect
 	golang.org/x/text v0.29.0 // indirect
-=======
-	golang.org/x/oauth2 v0.30.0 // indirect
-	golang.org/x/sys v0.35.0 // indirect
-	golang.org/x/term v0.34.0 // indirect
-	golang.org/x/text v0.28.0 // indirect
->>>>>>> e1b996a4
 	golang.org/x/time v0.9.0 // indirect
 	google.golang.org/protobuf v1.36.8 // indirect
 	gopkg.in/evanphx/json-patch.v4 v4.13.0 // indirect
@@ -68,6 +56,4 @@
 	k8s.io/api => ../../api
 	k8s.io/apimachinery => ../../apimachinery
 	k8s.io/client-go => ../../client-go
-)
-
-replace github.com/onsi/ginkgo/v2 => github.com/openshift/onsi-ginkgo/v2 v2.6.1-0.20251001123353-fd5b1fb35db1+)