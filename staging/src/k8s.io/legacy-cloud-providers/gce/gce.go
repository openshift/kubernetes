// +build !providerless

/*
Copyright 2014 The Kubernetes Authors.

Licensed under the Apache License, Version 2.0 (the "License");
you may not use this file except in compliance with the License.
You may obtain a copy of the License at

    http://www.apache.org/licenses/LICENSE-2.0

Unless required by applicable law or agreed to in writing, software
distributed under the License is distributed on an "AS IS" BASIS,
WITHOUT WARRANTIES OR CONDITIONS OF ANY KIND, either express or implied.
See the License for the specific language governing permissions and
limitations under the License.
*/

package gce

import (
	"context"
	"fmt"
	"io"
	"net/http"
	"runtime"
	"strconv"
	"strings"
	"sync"
	"time"

	gcfg "gopkg.in/gcfg.v1"

	"cloud.google.com/go/compute/metadata"
	"golang.org/x/oauth2"
	"golang.org/x/oauth2/google"
	computealpha "google.golang.org/api/compute/v0.alpha"
	computebeta "google.golang.org/api/compute/v0.beta"
	compute "google.golang.org/api/compute/v1"
	container "google.golang.org/api/container/v1"
	"google.golang.org/api/option"

	"github.com/GoogleCloudPlatform/k8s-cloud-provider/pkg/cloud"

	v1 "k8s.io/api/core/v1"
	"k8s.io/apimachinery/pkg/util/sets"
	"k8s.io/apimachinery/pkg/util/wait"
	"k8s.io/client-go/informers"
	clientset "k8s.io/client-go/kubernetes"
	"k8s.io/client-go/kubernetes/scheme"
	v1core "k8s.io/client-go/kubernetes/typed/core/v1"
	"k8s.io/client-go/pkg/version"
	"k8s.io/client-go/tools/cache"
	"k8s.io/client-go/tools/record"
	"k8s.io/client-go/util/flowcontrol"
	cloudprovider "k8s.io/cloud-provider"
	"k8s.io/klog/v2"
)

const (
	// ProviderName is the official const representation of the Google Cloud Provider
	ProviderName = "gce"

	k8sNodeRouteTag = "k8s-node-route"

	// AffinityTypeNone - no session affinity.
	gceAffinityTypeNone = "NONE"
	// AffinityTypeClientIP - affinity based on Client IP.
	gceAffinityTypeClientIP = "CLIENT_IP"

	operationPollInterval           = time.Second
	maxTargetPoolCreateInstances    = 200
	maxInstancesPerTargetPoolUpdate = 1000

	// HTTP Load Balancer parameters
	// Configure 8 second period for external health checks.
	gceHcCheckIntervalSeconds = int64(8)
	gceHcTimeoutSeconds       = int64(1)
	// Start sending requests as soon as a pod is found on the node.
	gceHcHealthyThreshold = int64(1)
	// Defaults to 3 * 8 = 24 seconds before the LB will steer traffic away.
	gceHcUnhealthyThreshold = int64(3)

	gceComputeAPIEndpoint     = "https://www.googleapis.com/compute/v1/"
	gceComputeAPIEndpointBeta = "https://www.googleapis.com/compute/beta/"
)

var _ cloudprovider.Interface = (*Cloud)(nil)
var _ cloudprovider.Instances = (*Cloud)(nil)
var _ cloudprovider.LoadBalancer = (*Cloud)(nil)
var _ cloudprovider.Routes = (*Cloud)(nil)
var _ cloudprovider.Zones = (*Cloud)(nil)
var _ cloudprovider.PVLabeler = (*Cloud)(nil)
var _ cloudprovider.Clusters = (*Cloud)(nil)

// Cloud is an implementation of Interface, LoadBalancer and Instances for Google Compute Engine.
type Cloud struct {
	// ClusterID contains functionality for getting (and initializing) the ingress-uid. Call Cloud.Initialize()
	// for the cloudprovider to start watching the configmap.
	ClusterID ClusterID

	// initializer is used for lazy initialization of subnetworkURL
	// and isLegacyNetwork fields if they are not passed via the config.
	// The reason is to avoid GCE API calls to initialize them if they
	// will never be used. This is especially important when
	// it is run from Kubelets, as there can be thousands  of them.
	subnetworkURLAndIsLegacyNetworkInitializer sync.Once

	service          *compute.Service
	serviceBeta      *computebeta.Service
	serviceAlpha     *computealpha.Service
	containerService *container.Service
	tpuService       *tpuService
	client           clientset.Interface
	clientBuilder    cloudprovider.ControllerClientBuilder
	eventBroadcaster record.EventBroadcaster
	eventRecorder    record.EventRecorder
	projectID        string
	region           string
	regional         bool
	localZone        string // The zone in which we are running
	// managedZones will be set to the 1 zone if running a single zone cluster
	// it will be set to ALL zones in region for any multi-zone cluster
	// Use GetAllCurrentZones to get only zones that contain nodes
	managedZones []string
	networkURL   string
	// unsafeIsLegacyNetwork should be used only via IsLegacyNetwork() accessor,
	// to ensure it was properly initialized.
	unsafeIsLegacyNetwork bool
	// unsafeSubnetworkURL should be used only via SubnetworkURL() accessor,
	// to ensure it was properly initialized.
	unsafeSubnetworkURL      string
	secondaryRangeName       string
	networkProjectID         string
	onXPN                    bool
	nodeTags                 []string    // List of tags to use on firewall rules for load balancers
	lastComputedNodeTags     []string    // List of node tags calculated in GetHostTags()
	lastKnownNodeNames       sets.String // List of hostnames used to calculate lastComputedHostTags in GetHostTags(names)
	computeNodeTagLock       sync.Mutex  // Lock for computing and setting node tags
	nodeInstancePrefix       string      // If non-"", an advisory prefix for all nodes in the cluster
	useMetadataServer        bool
	operationPollRateLimiter flowcontrol.RateLimiter
	manager                  diskServiceManager

	externalInstanceGroupsPrefix string // If non-"", finds prefixed instance groups for ILB.

	// Lock for access to nodeZones
	nodeZonesLock sync.Mutex
	// nodeZones is a mapping from Zone to a sets.String of Node's names in the Zone
	// it is updated by the nodeInformer
	nodeZones          map[string]sets.String
	nodeInformerSynced cache.InformerSynced
	// sharedResourceLock is used to serialize GCE operations that may mutate shared state to
	// prevent inconsistencies. For example, load balancers manipulation methods will take the
	// lock to prevent shared resources from being prematurely deleted while the operation is
	// in progress.
	sharedResourceLock sync.Mutex
	// AlphaFeatureGate gates gce alpha features in Cloud instance.
	// Related wrapper functions that interacts with gce alpha api should examine whether
	// the corresponding api is enabled.
	// If not enabled, it should return error.
	AlphaFeatureGate *AlphaFeatureGate

	// New code generated interface to the GCE compute library.
	c cloud.Cloud

	// Keep a reference of this around so we can inject a new cloud.RateLimiter implementation.
	s *cloud.Service
}

// ConfigGlobal is the in memory representation of the gce.conf config data
// TODO: replace gcfg with json
type ConfigGlobal struct {
	TokenURL  string `gcfg:"token-url"`
	TokenBody string `gcfg:"token-body"`
	// ProjectID and NetworkProjectID can either be the numeric or string-based
	// unique identifier that starts with [a-z].
	ProjectID string `gcfg:"project-id"`
	// NetworkProjectID refers to the project which owns the network being used.
	NetworkProjectID string `gcfg:"network-project-id"`
	NetworkName      string `gcfg:"network-name"`
	SubnetworkName   string `gcfg:"subnetwork-name"`
	// SecondaryRangeName is the name of the secondary range to allocate IP
	// aliases. The secondary range must be present on the subnetwork the
	// cluster is attached to.
	SecondaryRangeName string   `gcfg:"secondary-range-name"`
	NodeTags           []string `gcfg:"node-tags"`
	NodeInstancePrefix string   `gcfg:"node-instance-prefix"`
	Regional           bool     `gcfg:"regional"`
	Multizone          bool     `gcfg:"multizone"`
	// ExternalInstanceGroupsPrefix is the prefix that will be used to filter instance groups
	// that be backend for ILB containing cluster nodes if not-empty.
	ExternalInstanceGroupsPrefix string `gcfg:"external-instance-groups-prefix"`
	// APIEndpoint is the GCE compute API endpoint to use. If this is blank,
	// then the default endpoint is used.
	APIEndpoint string `gcfg:"api-endpoint"`
	// ContainerAPIEndpoint is the GCE container API endpoint to use. If this is blank,
	// then the default endpoint is used.
	ContainerAPIEndpoint string `gcfg:"container-api-endpoint"`
	// LocalZone specifies the GCE zone that gce cloud client instance is
	// located in (i.e. where the controller will be running). If this is
	// blank, then the local zone will be discovered via the metadata server.
	LocalZone string `gcfg:"local-zone"`
	// Default to none.
	// For example: MyFeatureFlag
	AlphaFeatures []string `gcfg:"alpha-features"`
}

// ConfigFile is the struct used to parse the /etc/gce.conf configuration file.
// NOTE: Cloud config files should follow the same Kubernetes deprecation policy as
// flags or CLIs. Config fields should not change behavior in incompatible ways and
// should be deprecated for at least 2 release prior to removing.
// See https://kubernetes.io/docs/reference/using-api/deprecation-policy/#deprecating-a-flag-or-cli
// for more details.
type ConfigFile struct {
	Global ConfigGlobal `gcfg:"global"`
}

// CloudConfig includes all the necessary configuration for creating Cloud
type CloudConfig struct {
	APIEndpoint                  string
	ContainerAPIEndpoint         string
	ProjectID                    string
	NetworkProjectID             string
	Region                       string
	Regional                     bool
	Zone                         string
	ManagedZones                 []string
	NetworkName                  string
	NetworkURL                   string
	SubnetworkName               string
	SubnetworkURL                string
	SecondaryRangeName           string
	NodeTags                     []string
	NodeInstancePrefix           string
	ExternalInstanceGroupsPrefix string
	TokenSource                  oauth2.TokenSource
	UseMetadataServer            bool
	AlphaFeatureGate             *AlphaFeatureGate
}

func init() {
	cloudprovider.RegisterCloudProvider(
		ProviderName,
		func(config io.Reader) (cloudprovider.Interface, error) {
			return newGCECloud(config)
		})
}

// Services is the set of all versions of the compute service.
type Services struct {
	// GA, Alpha, Beta versions of the compute API.
	GA    *compute.Service
	Alpha *computealpha.Service
	Beta  *computebeta.Service
}

// ComputeServices returns access to the internal compute services.
func (g *Cloud) ComputeServices() *Services {
	return &Services{g.service, g.serviceAlpha, g.serviceBeta}
}

// Compute returns the generated stubs for the compute API.
func (g *Cloud) Compute() cloud.Cloud {
	return g.c
}

// ContainerService returns the container service.
func (g *Cloud) ContainerService() *container.Service {
	return g.containerService
}

// newGCECloud creates a new instance of Cloud.
func newGCECloud(config io.Reader) (gceCloud *Cloud, err error) {
	var cloudConfig *CloudConfig
	var configFile *ConfigFile

	if config != nil {
		configFile, err = readConfig(config)
		if err != nil {
			return nil, err
		}
		klog.Infof("Using GCE provider config %+v", configFile)
	}

	cloudConfig, err = generateCloudConfig(configFile)
	if err != nil {
		return nil, err
	}
	return CreateGCECloud(cloudConfig)
}

func readConfig(reader io.Reader) (*ConfigFile, error) {
	cfg := &ConfigFile{}
	if err := gcfg.FatalOnly(gcfg.ReadInto(cfg, reader)); err != nil {
		klog.Errorf("Couldn't read config: %v", err)
		return nil, err
	}
	return cfg, nil
}

func generateCloudConfig(configFile *ConfigFile) (cloudConfig *CloudConfig, err error) {
	cloudConfig = &CloudConfig{}
	// By default, fetch token from GCE metadata server
	cloudConfig.TokenSource = google.ComputeTokenSource("")
	cloudConfig.UseMetadataServer = true
	cloudConfig.AlphaFeatureGate = NewAlphaFeatureGate([]string{})
	if configFile != nil {
		if configFile.Global.APIEndpoint != "" {
			cloudConfig.APIEndpoint = configFile.Global.APIEndpoint
		}

		if configFile.Global.ContainerAPIEndpoint != "" {
			cloudConfig.ContainerAPIEndpoint = configFile.Global.ContainerAPIEndpoint
		}

		if configFile.Global.TokenURL != "" {
			// if tokenURL is nil, set tokenSource to nil. This will force the OAuth client to fall
			// back to use DefaultTokenSource. This allows running gceCloud remotely.
			if configFile.Global.TokenURL == "nil" {
				cloudConfig.TokenSource = nil
			} else {
				cloudConfig.TokenSource = NewAltTokenSource(configFile.Global.TokenURL, configFile.Global.TokenBody)
			}
		}

		cloudConfig.NodeTags = configFile.Global.NodeTags
		cloudConfig.NodeInstancePrefix = configFile.Global.NodeInstancePrefix
		cloudConfig.ExternalInstanceGroupsPrefix = configFile.Global.ExternalInstanceGroupsPrefix
		cloudConfig.AlphaFeatureGate = NewAlphaFeatureGate(configFile.Global.AlphaFeatures)
	}

	// retrieve projectID and zone
	if configFile == nil || configFile.Global.ProjectID == "" || configFile.Global.LocalZone == "" {
		cloudConfig.ProjectID, cloudConfig.Zone, err = getProjectAndZone()
		if err != nil {
			return nil, err
		}
	}

	if configFile != nil {
		if configFile.Global.ProjectID != "" {
			cloudConfig.ProjectID = configFile.Global.ProjectID
		}
		if configFile.Global.LocalZone != "" {
			cloudConfig.Zone = configFile.Global.LocalZone
		}
		if configFile.Global.NetworkProjectID != "" {
			cloudConfig.NetworkProjectID = configFile.Global.NetworkProjectID
		}
	}

	// retrieve region
	cloudConfig.Region, err = GetGCERegion(cloudConfig.Zone)
	if err != nil {
		return nil, err
	}

	// Determine if its a regional cluster
	if configFile != nil && configFile.Global.Regional {
		cloudConfig.Regional = true
	}

	// generate managedZones
	cloudConfig.ManagedZones = []string{cloudConfig.Zone}
	if configFile != nil && (configFile.Global.Multizone || configFile.Global.Regional) {
		cloudConfig.ManagedZones = nil // Use all zones in region
	}

	// Determine if network parameter is URL or Name
	if configFile != nil && configFile.Global.NetworkName != "" {
		if strings.Contains(configFile.Global.NetworkName, "/") {
			cloudConfig.NetworkURL = configFile.Global.NetworkName
		} else {
			cloudConfig.NetworkName = configFile.Global.NetworkName
		}
	} else {
		cloudConfig.NetworkName, err = getNetworkNameViaMetadata()
		if err != nil {
			return nil, err
		}
	}

	// Determine if subnetwork parameter is URL or Name
	// If cluster is on a GCP network of mode=custom, then `SubnetName` must be specified in config file.
	if configFile != nil && configFile.Global.SubnetworkName != "" {
		if strings.Contains(configFile.Global.SubnetworkName, "/") {
			cloudConfig.SubnetworkURL = configFile.Global.SubnetworkName
		} else {
			cloudConfig.SubnetworkName = configFile.Global.SubnetworkName
		}
	}

	if configFile != nil {
		cloudConfig.SecondaryRangeName = configFile.Global.SecondaryRangeName
	}

	return cloudConfig, err
}

// CreateGCECloud creates a Cloud object using the specified parameters.
// If no networkUrl is specified, loads networkName via rest call.
// If no tokenSource is specified, uses oauth2.DefaultTokenSource.
// If managedZones is nil / empty all zones in the region will be managed.
func CreateGCECloud(config *CloudConfig) (*Cloud, error) {
	// Remove any pre-release version and build metadata from the semver,
	// leaving only the MAJOR.MINOR.PATCH portion. See http://semver.org/.
	version := strings.TrimLeft(strings.Split(strings.Split(version.Get().GitVersion, "-")[0], "+")[0], "v")

	// Create a user-agent header append string to supply to the Google API
	// clients, to identify Kubernetes as the origin of the GCP API calls.
	userAgent := fmt.Sprintf("Kubernetes/%s (%s %s)", version, runtime.GOOS, runtime.GOARCH)

	// Use ProjectID for NetworkProjectID, if it wasn't explicitly set.
	if config.NetworkProjectID == "" {
		config.NetworkProjectID = config.ProjectID
	}

	service, err := compute.NewService(context.Background(), option.WithTokenSource(config.TokenSource))
	if err != nil {
		return nil, err
	}
	service.UserAgent = userAgent

	serviceBeta, err := computebeta.NewService(context.Background(), option.WithTokenSource(config.TokenSource))
	if err != nil {
		return nil, err
	}
	serviceBeta.UserAgent = userAgent

	serviceAlpha, err := computealpha.NewService(context.Background(), option.WithTokenSource(config.TokenSource))
	if err != nil {
		return nil, err
	}
	serviceAlpha.UserAgent = userAgent

	// Expect override api endpoint to always be v1 api and follows the same pattern as prod.
	// Generate alpha and beta api endpoints based on override v1 api endpoint.
	// For example,
	// staging API endpoint: https://www.googleapis.com/compute/staging_v1/
	if config.APIEndpoint != "" {
		service.BasePath = fmt.Sprintf("%sprojects/", config.APIEndpoint)
		serviceBeta.BasePath = fmt.Sprintf("%sprojects/", strings.Replace(config.APIEndpoint, "v1", "beta", -1))
		serviceAlpha.BasePath = fmt.Sprintf("%sprojects/", strings.Replace(config.APIEndpoint, "v1", "alpha", -1))
	}

	containerService, err := container.NewService(context.Background(), option.WithTokenSource(config.TokenSource))
	if err != nil {
		return nil, err
	}
	containerService.UserAgent = userAgent
	if config.ContainerAPIEndpoint != "" {
		containerService.BasePath = config.ContainerAPIEndpoint
	}

	client, err := newOauthClient(config.TokenSource)
	if err != nil {
		return nil, err
	}
	tpuService, err := newTPUService(client)
	if err != nil {
		return nil, err
	}

	// ProjectID and.NetworkProjectID may be project number or name.
	projID, netProjID := tryConvertToProjectNames(config.ProjectID, config.NetworkProjectID, service)
	onXPN := projID != netProjID

	var networkURL string
	var subnetURL string
	var isLegacyNetwork bool

	if config.NetworkURL != "" {
		networkURL = config.NetworkURL
	} else if config.NetworkName != "" {
		networkURL = gceNetworkURL(config.APIEndpoint, netProjID, config.NetworkName)
	} else {
		// Other consumers may use the cloudprovider without utilizing the wrapped GCE API functions
		// or functions requiring network/subnetwork URLs (e.g. Kubelet).
		klog.Warningf("No network name or URL specified.")
	}

	if config.SubnetworkURL != "" {
		subnetURL = config.SubnetworkURL
	} else if config.SubnetworkName != "" {
		subnetURL = gceSubnetworkURL(config.APIEndpoint, netProjID, config.Region, config.SubnetworkName)
	}
	// If neither SubnetworkURL nor SubnetworkName are provided, defer to
	// lazy initialization. Determining subnetURL and isLegacyNetwork requires
	// GCE API call. Given that it's not used in many cases and the fact that
	// the provider is initialized also for Kubelets (and there can be thousands
	// of them) we defer to lazy initialization here.

	if len(config.ManagedZones) == 0 {
		config.ManagedZones, err = getZonesForRegion(service, config.ProjectID, config.Region)
		if err != nil {
			return nil, err
		}
	}
	if len(config.ManagedZones) > 1 {
		klog.Infof("managing multiple zones: %v", config.ManagedZones)
	}

	operationPollRateLimiter := flowcontrol.NewTokenBucketRateLimiter(5, 5) // 5 qps, 5 burst.

	gce := &Cloud{
		service:                      service,
		serviceAlpha:                 serviceAlpha,
		serviceBeta:                  serviceBeta,
		containerService:             containerService,
		tpuService:                   tpuService,
		projectID:                    projID,
		networkProjectID:             netProjID,
		onXPN:                        onXPN,
		region:                       config.Region,
		regional:                     config.Regional,
		localZone:                    config.Zone,
		managedZones:                 config.ManagedZones,
		networkURL:                   networkURL,
<<<<<<< HEAD
		isLegacyNetwork:              isLegacyNetwork,
		subnetworkURL:                subnetURL,
=======
		unsafeIsLegacyNetwork:        isLegacyNetwork,
		unsafeSubnetworkURL:          subnetURL,
>>>>>>> ee25ac90
		secondaryRangeName:           config.SecondaryRangeName,
		nodeTags:                     config.NodeTags,
		nodeInstancePrefix:           config.NodeInstancePrefix,
		externalInstanceGroupsPrefix: config.ExternalInstanceGroupsPrefix,
		useMetadataServer:            config.UseMetadataServer,
		operationPollRateLimiter:     operationPollRateLimiter,
		AlphaFeatureGate:             config.AlphaFeatureGate,
		nodeZones:                    map[string]sets.String{},
	}

	gce.manager = &gceServiceManager{gce}
	gce.s = &cloud.Service{
		GA:            service,
		Alpha:         serviceAlpha,
		Beta:          serviceBeta,
		ProjectRouter: &gceProjectRouter{gce},
		RateLimiter:   &gceRateLimiter{gce},
	}
	gce.c = cloud.NewGCE(gce.s)

	return gce, nil
}

// initializeNetworkConfig() is supposed to be called under sync.Once()
// for accessors to subnetworkURL and isLegacyNetwork fields.
func (g *Cloud) initializeSubnetworkURLAndIsLegacyNetwork() {
	if g.unsafeSubnetworkURL != "" {
		// This has already been initialized via the config.
		return
	}

	var subnetURL string
	var isLegacyNetwork bool

	// Determine the type of network and attempt to discover the correct subnet for AUTO mode.
	// Gracefully fail because kubelet calls CreateGCECloud without any config, and minions
	// lack the proper credentials for API calls.
	if networkName := lastComponent(g.NetworkURL()); networkName != "" {
		if n, err := getNetwork(g.service, g.NetworkProjectID(), networkName); err != nil {
			klog.Warningf("Could not retrieve network %q; err: %v", networkName, err)
		} else {
			switch typeOfNetwork(n) {
			case netTypeLegacy:
				klog.Infof("Network %q is type legacy - no subnetwork", networkName)
				isLegacyNetwork = true
			case netTypeCustom:
				klog.Warningf("Network %q is type custom - cannot auto select a subnetwork", networkName)
			case netTypeAuto:
				subnetURL, err = determineSubnetURL(g.service, g.NetworkProjectID(), networkName, g.Region())
				if err != nil {
					klog.Warningf("Could not determine subnetwork for network %q and region %v; err: %v", networkName, g.Region(), err)
				} else {
					klog.Infof("Auto selecting subnetwork %q", subnetURL)
				}
			}
		}
	}

	g.unsafeSubnetworkURL = subnetURL
	g.unsafeIsLegacyNetwork = isLegacyNetwork
}

// SetRateLimiter adds a custom cloud.RateLimiter implementation.
// WARNING: Calling this could have unexpected behavior if you have in-flight
// requests. It is best to use this immediately after creating a Cloud.
func (g *Cloud) SetRateLimiter(rl cloud.RateLimiter) {
	if rl != nil {
		g.s.RateLimiter = rl
	}
}

// determineSubnetURL queries for all subnetworks in a region for a given network and returns
// the URL of the subnetwork which exists in the auto-subnet range.
func determineSubnetURL(service *compute.Service, networkProjectID, networkName, region string) (string, error) {
	subnets, err := listSubnetworksOfNetwork(service, networkProjectID, networkName, region)
	if err != nil {
		return "", err
	}

	autoSubnets, err := subnetsInCIDR(subnets, autoSubnetIPRange)
	if err != nil {
		return "", err
	}

	if len(autoSubnets) == 0 {
		return "", fmt.Errorf("no subnet exists in auto CIDR")
	}

	if len(autoSubnets) > 1 {
		return "", fmt.Errorf("multiple subnetworks in the same region exist in auto CIDR")
	}

	return autoSubnets[0].SelfLink, nil
}

func tryConvertToProjectNames(configProject, configNetworkProject string, service *compute.Service) (projID, netProjID string) {
	projID = configProject
	if isProjectNumber(projID) {
		projName, err := getProjectID(service, projID)
		if err != nil {
			klog.Warningf("Failed to retrieve project %v while trying to retrieve its name. err %v", projID, err)
		} else {
			projID = projName
		}
	}

	netProjID = projID
	if configNetworkProject != configProject {
		netProjID = configNetworkProject
	}
	if isProjectNumber(netProjID) {
		netProjName, err := getProjectID(service, netProjID)
		if err != nil {
			klog.Warningf("Failed to retrieve network project %v while trying to retrieve its name. err %v", netProjID, err)
		} else {
			netProjID = netProjName
		}
	}

	return projID, netProjID
}

// Initialize takes in a clientBuilder and spawns a goroutine for watching the clusterid configmap.
// This must be called before utilizing the funcs of gce.ClusterID
func (g *Cloud) Initialize(clientBuilder cloudprovider.ControllerClientBuilder, stop <-chan struct{}) {
	g.clientBuilder = clientBuilder
	g.client = clientBuilder.ClientOrDie("cloud-provider")

	g.eventBroadcaster = record.NewBroadcaster()
	g.eventBroadcaster.StartRecordingToSink(&v1core.EventSinkImpl{Interface: g.client.CoreV1().Events("")})
	g.eventRecorder = g.eventBroadcaster.NewRecorder(scheme.Scheme, v1.EventSource{Component: "g-cloudprovider"})

	go g.watchClusterID(stop)
}

// LoadBalancer returns an implementation of LoadBalancer for Google Compute Engine.
func (g *Cloud) LoadBalancer() (cloudprovider.LoadBalancer, bool) {
	return g, true
}

// Instances returns an implementation of Instances for Google Compute Engine.
func (g *Cloud) Instances() (cloudprovider.Instances, bool) {
	return g, true
}

// Zones returns an implementation of Zones for Google Compute Engine.
func (g *Cloud) Zones() (cloudprovider.Zones, bool) {
	return g, true
}

// Clusters returns an implementation of Clusters for Google Compute Engine.
func (g *Cloud) Clusters() (cloudprovider.Clusters, bool) {
	return g, true
}

// Routes returns an implementation of Routes for Google Compute Engine.
func (g *Cloud) Routes() (cloudprovider.Routes, bool) {
	return g, true
}

// ProviderName returns the cloud provider ID.
func (g *Cloud) ProviderName() string {
	return ProviderName
}

// ProjectID returns the ProjectID corresponding to the project this cloud is in.
func (g *Cloud) ProjectID() string {
	return g.projectID
}

// NetworkProjectID returns the ProjectID corresponding to the project this cluster's network is in.
func (g *Cloud) NetworkProjectID() string {
	return g.networkProjectID
}

// Region returns the region
func (g *Cloud) Region() string {
	return g.region
}

// OnXPN returns true if the cluster is running on a cross project network (XPN)
func (g *Cloud) OnXPN() bool {
	return g.onXPN
}

// NetworkURL returns the network url
func (g *Cloud) NetworkURL() string {
	return g.networkURL
}

// SubnetworkURL returns the subnetwork url
func (g *Cloud) SubnetworkURL() string {
	g.subnetworkURLAndIsLegacyNetworkInitializer.Do(g.initializeSubnetworkURLAndIsLegacyNetwork)
	return g.unsafeSubnetworkURL
}

// IsLegacyNetwork returns true if the cluster is still running a legacy network configuration.
func (g *Cloud) IsLegacyNetwork() bool {
	g.subnetworkURLAndIsLegacyNetworkInitializer.Do(g.initializeSubnetworkURLAndIsLegacyNetwork)
	return g.unsafeIsLegacyNetwork
}

// SetInformers sets up the zone handlers we need watching for node changes.
func (g *Cloud) SetInformers(informerFactory informers.SharedInformerFactory) {
	klog.Infof("Setting up informers for Cloud")
	nodeInformer := informerFactory.Core().V1().Nodes().Informer()
	nodeInformer.AddEventHandler(cache.ResourceEventHandlerFuncs{
		AddFunc: func(obj interface{}) {
			node := obj.(*v1.Node)
			g.updateNodeZones(nil, node)
		},
		UpdateFunc: func(prev, obj interface{}) {
			prevNode := prev.(*v1.Node)
			newNode := obj.(*v1.Node)
			if newNode.Labels[v1.LabelZoneFailureDomain] ==
				prevNode.Labels[v1.LabelZoneFailureDomain] {
				return
			}
			g.updateNodeZones(prevNode, newNode)
		},
		DeleteFunc: func(obj interface{}) {
			node, isNode := obj.(*v1.Node)
			// We can get DeletedFinalStateUnknown instead of *v1.Node here
			// and we need to handle that correctly.
			if !isNode {
				deletedState, ok := obj.(cache.DeletedFinalStateUnknown)
				if !ok {
					klog.Errorf("Received unexpected object: %v", obj)
					return
				}
				node, ok = deletedState.Obj.(*v1.Node)
				if !ok {
					klog.Errorf("DeletedFinalStateUnknown contained non-Node object: %v", deletedState.Obj)
					return
				}
			}
			g.updateNodeZones(node, nil)
		},
	})
	g.nodeInformerSynced = nodeInformer.HasSynced
}

func (g *Cloud) updateNodeZones(prevNode, newNode *v1.Node) {
	g.nodeZonesLock.Lock()
	defer g.nodeZonesLock.Unlock()
	if prevNode != nil {
		prevZone, ok := prevNode.ObjectMeta.Labels[v1.LabelZoneFailureDomain]
		if ok {
			g.nodeZones[prevZone].Delete(prevNode.ObjectMeta.Name)
			if g.nodeZones[prevZone].Len() == 0 {
				g.nodeZones[prevZone] = nil
			}
		}
	}
	if newNode != nil {
		newZone, ok := newNode.ObjectMeta.Labels[v1.LabelZoneFailureDomain]
		if ok {
			if g.nodeZones[newZone] == nil {
				g.nodeZones[newZone] = sets.NewString()
			}
			g.nodeZones[newZone].Insert(newNode.ObjectMeta.Name)
		}
	}
}

// HasClusterID returns true if the cluster has a clusterID
func (g *Cloud) HasClusterID() bool {
	return true
}

// Project IDs cannot have a digit for the first characeter. If the id contains a digit,
// then it must be a project number.
func isProjectNumber(idOrNumber string) bool {
	_, err := strconv.ParseUint(idOrNumber, 10, 64)
	return err == nil
}

func gceNetworkURL(apiEndpoint, project, network string) string {
	if apiEndpoint == "" {
		apiEndpoint = gceComputeAPIEndpoint
	}
	return apiEndpoint + strings.Join([]string{"projects", project, "global", "networks", network}, "/")
}

func gceSubnetworkURL(apiEndpoint, project, region, subnetwork string) string {
	if apiEndpoint == "" {
		apiEndpoint = gceComputeAPIEndpoint
	}
	return apiEndpoint + strings.Join([]string{"projects", project, "regions", region, "subnetworks", subnetwork}, "/")
}

// getRegionInURL parses full resource URLS and shorter URLS
// https://www.googleapis.com/compute/v1/projects/myproject/regions/us-central1/subnetworks/a
// projects/myproject/regions/us-central1/subnetworks/a
// All return "us-central1"
func getRegionInURL(urlStr string) string {
	fields := strings.Split(urlStr, "/")
	for i, v := range fields {
		if v == "regions" && i < len(fields)-1 {
			return fields[i+1]
		}
	}
	return ""
}

func getNetworkNameViaMetadata() (string, error) {
	result, err := metadata.Get("instance/network-interfaces/0/network")
	if err != nil {
		return "", err
	}
	parts := strings.Split(result, "/")
	if len(parts) != 4 {
		return "", fmt.Errorf("unexpected response: %s", result)
	}
	return parts[3], nil
}

// getNetwork returns a GCP network
func getNetwork(svc *compute.Service, networkProjectID, networkID string) (*compute.Network, error) {
	return svc.Networks.Get(networkProjectID, networkID).Do()
}

// listSubnetworksOfNetwork returns a list of subnetworks for a particular region of a network.
func listSubnetworksOfNetwork(svc *compute.Service, networkProjectID, networkID, region string) ([]*compute.Subnetwork, error) {
	var subnets []*compute.Subnetwork
	err := svc.Subnetworks.List(networkProjectID, region).Filter(fmt.Sprintf("network eq .*/%v$", networkID)).Pages(context.Background(), func(res *compute.SubnetworkList) error {
		subnets = append(subnets, res.Items...)
		return nil
	})
	return subnets, err
}

// getProjectID returns the project's string ID given a project number or string
func getProjectID(svc *compute.Service, projectNumberOrID string) (string, error) {
	proj, err := svc.Projects.Get(projectNumberOrID).Do()
	if err != nil {
		return "", err
	}

	return proj.Name, nil
}

func getZonesForRegion(svc *compute.Service, projectID, region string) ([]string, error) {
	// TODO: use PageToken to list all not just the first 500
	listCall := svc.Zones.List(projectID)

	// Filtering by region doesn't seem to work
	// (tested in https://cloud.google.com/compute/docs/reference/latest/zones/list)
	// listCall = listCall.Filter("region eq " + region)

	res, err := listCall.Do()
	if err != nil {
		return nil, fmt.Errorf("unexpected response listing zones: %v", err)
	}
	zones := []string{}
	for _, zone := range res.Items {
		regionName := lastComponent(zone.Region)
		if regionName == region {
			zones = append(zones, zone.Name)
		}
	}
	return zones, nil
}

func findSubnetForRegion(subnetURLs []string, region string) string {
	for _, url := range subnetURLs {
		if thisRegion := getRegionInURL(url); thisRegion == region {
			return url
		}
	}
	return ""
}

func newOauthClient(tokenSource oauth2.TokenSource) (*http.Client, error) {
	if tokenSource == nil {
		var err error
		tokenSource, err = google.DefaultTokenSource(
			context.Background(),
			compute.CloudPlatformScope,
			compute.ComputeScope)
		klog.Infof("Using DefaultTokenSource %#v", tokenSource)
		if err != nil {
			return nil, err
		}
	} else {
		klog.Infof("Using existing Token Source %#v", tokenSource)
	}

	backoff := wait.Backoff{
		// These values will add up to about a minute. See #56293 for background.
		Duration: time.Second,
		Factor:   1.4,
		Steps:    10,
	}
	if err := wait.ExponentialBackoff(backoff, func() (bool, error) {
		if _, err := tokenSource.Token(); err != nil {
			klog.Errorf("error fetching initial token: %v", err)
			return false, nil
		}
		return true, nil
	}); err != nil {
		return nil, err
	}

	return oauth2.NewClient(context.Background(), tokenSource), nil
}

func (manager *gceServiceManager) getProjectsAPIEndpoint() string {
	projectsAPIEndpoint := gceComputeAPIEndpoint + "projects/"
	if manager.gce.service != nil {
		projectsAPIEndpoint = manager.gce.service.BasePath
	}

	return projectsAPIEndpoint
}<|MERGE_RESOLUTION|>--- conflicted
+++ resolved
@@ -517,13 +517,8 @@
 		localZone:                    config.Zone,
 		managedZones:                 config.ManagedZones,
 		networkURL:                   networkURL,
-<<<<<<< HEAD
-		isLegacyNetwork:              isLegacyNetwork,
-		subnetworkURL:                subnetURL,
-=======
 		unsafeIsLegacyNetwork:        isLegacyNetwork,
 		unsafeSubnetworkURL:          subnetURL,
->>>>>>> ee25ac90
 		secondaryRangeName:           config.SecondaryRangeName,
 		nodeTags:                     config.NodeTags,
 		nodeInstancePrefix:           config.NodeInstancePrefix,
