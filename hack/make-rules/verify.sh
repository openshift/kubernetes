--- conflicted
+++ resolved
@@ -36,11 +36,6 @@
   "verify-*-dockerized.sh"       # Don't run any scripts that intended to be run dockerized
   )
 
-<<<<<<< HEAD
-# Excluded checks for openshift/kubernetes fork
-EXCLUDED_PATTERNS+=(
-  "verify-boilerplate.sh"            # Carries do not require boilerplate
-=======
 # Exclude generated-files-remake in certain cases, if they're running in a separate job.
 if [[ ${EXCLUDE_FILES_REMAKE:-} =~ ^[yY]$ ]]; then
   EXCLUDED_PATTERNS+=(
@@ -52,7 +47,6 @@
 EXCLUDED_PATTERNS+=(
   "verify-boilerplate.sh"            # Carries do not require boilerplate
   "verify-bazel.sh"                  # Bazel is not used downstream
->>>>>>> ee25ac90
   "verify-golint.sh"                 # TODO(marun) Cleanup carried code
   "verify-generated-files-remake.sh" # TODO(marun) Should this be passing?
   "verify-no-vendor-cycles.sh"       # Incompatible with the way many carries are specified
@@ -60,10 +54,7 @@
   "verify-publishing-bot.py"         # Verifies the upstream rules, which are not maintained in o/k
   )
 
-<<<<<<< HEAD
-=======
-
->>>>>>> ee25ac90
+
 # Exclude typecheck in certain cases, if they're running in a separate job.
 if [[ ${EXCLUDE_TYPECHECK:-} =~ ^[yY]$ ]]; then
   EXCLUDED_PATTERNS+=(
