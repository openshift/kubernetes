#!/usr/bin/env bash

# Copyright 2014 The Kubernetes Authors.
#
# Licensed under the Apache License, Version 2.0 (the "License");
# you may not use this file except in compliance with the License.
# You may obtain a copy of the License at
#
#     http://www.apache.org/licenses/LICENSE-2.0
#
# Unless required by applicable law or agreed to in writing, software
# distributed under the License is distributed on an "AS IS" BASIS,
# WITHOUT WARRANTIES OR CONDITIONS OF ANY KIND, either express or implied.
# See the License for the specific language governing permissions and
# limitations under the License.

# shellcheck disable=SC2034 # Variables sourced in other scripts.

readonly KUBE_GOPATH="${KUBE_GOPATH:-"${KUBE_OUTPUT}/go"}"
export KUBE_GOPATH

# The server platform we are building on.
readonly KUBE_SUPPORTED_SERVER_PLATFORMS=(
  linux/amd64
  linux/arm64
  linux/s390x
  linux/ppc64le
)

# The node platforms we build for
readonly KUBE_SUPPORTED_NODE_PLATFORMS=(
  linux/amd64
  linux/arm64
  linux/s390x
  linux/ppc64le
  windows/amd64
)

# If we update this we should also update the set of platforms whose standard
# library is precompiled for in build/build-image/cross/Dockerfile
readonly KUBE_SUPPORTED_CLIENT_PLATFORMS=(
  linux/amd64
  linux/386
  linux/arm
  linux/arm64
  linux/s390x
  linux/ppc64le
  darwin/amd64
  darwin/arm64
  windows/amd64
  windows/386
  windows/arm64
)

# Which platforms we should compile test targets for.
# Not all client platforms need these tests
readonly KUBE_SUPPORTED_TEST_PLATFORMS=(
  linux/amd64
  linux/arm64
  linux/s390x
  linux/ppc64le
  darwin/amd64
  darwin/arm64
  windows/amd64
  windows/arm64
)

# The set of server targets that we are only building for Linux
kube::golang::server_targets() {
  local targets=(
    cmd/kube-proxy
    cmd/kube-apiserver
    cmd/kube-controller-manager
    cmd/kubelet
    cmd/kubeadm
    cmd/kube-scheduler
    staging/src/k8s.io/component-base/logs/kube-log-runner
    staging/src/k8s.io/kube-aggregator
    staging/src/k8s.io/apiextensions-apiserver
    cluster/gce/gci/mounter
    cmd/watch-termination
    openshift-hack/cmd/k8s-tests-ext
  )
  echo "${targets[@]}"
}

IFS=" " read -ra KUBE_SERVER_TARGETS <<< "$(kube::golang::server_targets)"
readonly KUBE_SERVER_TARGETS
readonly KUBE_SERVER_BINARIES=("${KUBE_SERVER_TARGETS[@]##*/}")

# The set of server targets we build docker images for
kube::golang::server_image_targets() {
  # NOTE: this contains cmd targets for kube::build::get_docker_wrapped_binaries
  local targets=(
    cmd/kube-apiserver
    cmd/kube-controller-manager
    cmd/kube-scheduler
    cmd/kube-proxy
    cmd/kubectl
  )
  echo "${targets[@]}"
}

IFS=" " read -ra KUBE_SERVER_IMAGE_TARGETS <<< "$(kube::golang::server_image_targets)"
readonly KUBE_SERVER_IMAGE_TARGETS
readonly KUBE_SERVER_IMAGE_BINARIES=("${KUBE_SERVER_IMAGE_TARGETS[@]##*/}")

# The set of conformance targets we build docker image for
kube::golang::conformance_image_targets() {
  # NOTE: this contains cmd targets for kube::release::build_conformance_image
  local targets=(
    ginkgo
    test/e2e/e2e.test
    test/conformance/image/go-runner
    cmd/kubectl
  )
  echo "${targets[@]}"
}

IFS=" " read -ra KUBE_CONFORMANCE_IMAGE_TARGETS <<< "$(kube::golang::conformance_image_targets)"
readonly KUBE_CONFORMANCE_IMAGE_TARGETS

# The set of server targets that we are only building for Kubernetes nodes
kube::golang::node_targets() {
  local targets=(
    cmd/kube-proxy
    cmd/kubeadm
    cmd/kubelet
    staging/src/k8s.io/component-base/logs/kube-log-runner
  )
  echo "${targets[@]}"
}

IFS=" " read -ra KUBE_NODE_TARGETS <<< "$(kube::golang::node_targets)"
readonly KUBE_NODE_TARGETS
readonly KUBE_NODE_BINARIES=("${KUBE_NODE_TARGETS[@]##*/}")
readonly KUBE_NODE_BINARIES_WIN=("${KUBE_NODE_BINARIES[@]/%/.exe}")

# ------------
# NOTE: All functions that return lists should use newlines.
# bash functions can't return arrays, and spaces are tricky, so newline
# separators are the preferred pattern.
# To transform a string of newline-separated items to an array, use kube::util::read-array:
# kube::util::read-array FOO < <(kube::golang::dups a b c a)
#
# ALWAYS remember to quote your subshells. Not doing so will break in
# bash 4.3, and potentially cause other issues.
# ------------

# Returns a sorted newline-separated list containing only duplicated items.
kube::golang::dups() {
  # We use printf to insert newlines, which are required by sort.
  printf "%s\n" "$@" | sort | uniq -d
}

# Returns a sorted newline-separated list with duplicated items removed.
kube::golang::dedup() {
  # We use printf to insert newlines, which are required by sort.
  printf "%s\n" "$@" | sort -u
}

# Depends on values of user-facing KUBE_BUILD_PLATFORMS, KUBE_FASTBUILD,
# and KUBE_BUILDER_OS.
# Configures KUBE_SERVER_PLATFORMS, KUBE_NODE_PLATFOMRS,
# KUBE_TEST_PLATFORMS, and KUBE_CLIENT_PLATFORMS, then sets them
# to readonly.
# The configured vars will only contain platforms allowed by the
# KUBE_SUPPORTED* vars at the top of this file.
declare -a KUBE_SERVER_PLATFORMS
declare -a KUBE_CLIENT_PLATFORMS
declare -a KUBE_NODE_PLATFORMS
declare -a KUBE_TEST_PLATFORMS
kube::golang::setup_platforms() {
  if [[ -n "${KUBE_BUILD_PLATFORMS:-}" ]]; then
    # KUBE_BUILD_PLATFORMS needs to be read into an array before the next
    # step, or quoting treats it all as one element.
    local -a platforms
    IFS=" " read -ra platforms <<< "${KUBE_BUILD_PLATFORMS}"

    # Deduplicate to ensure the intersection trick with kube::golang::dups
    # is not defeated by duplicates in user input.
    kube::util::read-array platforms < <(kube::golang::dedup "${platforms[@]}")

    # Use kube::golang::dups to restrict the builds to the platforms in
    # KUBE_SUPPORTED_*_PLATFORMS. Items should only appear at most once in each
    # set, so if they appear twice after the merge they are in the intersection.
    kube::util::read-array KUBE_SERVER_PLATFORMS < <(kube::golang::dups \
        "${platforms[@]}" \
        "${KUBE_SUPPORTED_SERVER_PLATFORMS[@]}" \
      )
    readonly KUBE_SERVER_PLATFORMS

    kube::util::read-array KUBE_NODE_PLATFORMS < <(kube::golang::dups \
        "${platforms[@]}" \
        "${KUBE_SUPPORTED_NODE_PLATFORMS[@]}" \
      )
    readonly KUBE_NODE_PLATFORMS

    kube::util::read-array KUBE_TEST_PLATFORMS < <(kube::golang::dups \
        "${platforms[@]}" \
        "${KUBE_SUPPORTED_TEST_PLATFORMS[@]}" \
      )
    readonly KUBE_TEST_PLATFORMS

    kube::util::read-array KUBE_CLIENT_PLATFORMS < <(kube::golang::dups \
        "${platforms[@]}" \
        "${KUBE_SUPPORTED_CLIENT_PLATFORMS[@]}" \
      )
    readonly KUBE_CLIENT_PLATFORMS

  elif [[ "${KUBE_FASTBUILD:-}" == "true" ]]; then
    host_arch=$(kube::util::host_arch)
    if [[ "${host_arch}" != "amd64" && "${host_arch}" != "arm64" && "${host_arch}" != "ppc64le" && "${host_arch}" != "s390x" ]]; then
      # on any platform other than amd64, arm64, ppc64le and s390x, we just default to amd64
      host_arch="amd64"
    fi
    KUBE_SERVER_PLATFORMS=("linux/${host_arch}")
    readonly KUBE_SERVER_PLATFORMS
    KUBE_NODE_PLATFORMS=("linux/${host_arch}")
    readonly KUBE_NODE_PLATFORMS
    if [[ "${KUBE_BUILDER_OS:-}" == "darwin"* ]]; then
      KUBE_TEST_PLATFORMS=(
        "darwin/${host_arch}"
        "linux/${host_arch}"
      )
      readonly KUBE_TEST_PLATFORMS
      KUBE_CLIENT_PLATFORMS=(
        "darwin/${host_arch}"
        "linux/${host_arch}"
      )
      readonly KUBE_CLIENT_PLATFORMS
    else
      KUBE_TEST_PLATFORMS=("linux/${host_arch}")
      readonly KUBE_TEST_PLATFORMS
      KUBE_CLIENT_PLATFORMS=("linux/${host_arch}")
      readonly KUBE_CLIENT_PLATFORMS
    fi
  else
    KUBE_SERVER_PLATFORMS=("${KUBE_SUPPORTED_SERVER_PLATFORMS[@]}")
    readonly KUBE_SERVER_PLATFORMS

    KUBE_NODE_PLATFORMS=("${KUBE_SUPPORTED_NODE_PLATFORMS[@]}")
    readonly KUBE_NODE_PLATFORMS

    KUBE_CLIENT_PLATFORMS=("${KUBE_SUPPORTED_CLIENT_PLATFORMS[@]}")
    readonly KUBE_CLIENT_PLATFORMS

    KUBE_TEST_PLATFORMS=("${KUBE_SUPPORTED_TEST_PLATFORMS[@]}")
    readonly KUBE_TEST_PLATFORMS
  fi
}

kube::golang::setup_platforms

# The set of client targets that we are building for all platforms
readonly KUBE_CLIENT_TARGETS=(
  cmd/kubectl
  cmd/kubectl-convert
)
readonly KUBE_CLIENT_BINARIES=("${KUBE_CLIENT_TARGETS[@]##*/}")
readonly KUBE_CLIENT_BINARIES_WIN=("${KUBE_CLIENT_BINARIES[@]/%/.exe}")

# The set of test targets that we are building for all platforms
kube::golang::test_targets() {
  local targets=(
    ginkgo
    test/e2e/e2e.test
    test/conformance/image/go-runner
  )
  echo "${targets[@]}"
}
IFS=" " read -ra KUBE_TEST_TARGETS <<< "$(kube::golang::test_targets)"
readonly KUBE_TEST_TARGETS
readonly KUBE_TEST_BINARIES=("${KUBE_TEST_TARGETS[@]##*/}")
readonly KUBE_TEST_BINARIES_WIN=("${KUBE_TEST_BINARIES[@]/%/.exe}")
readonly KUBE_TEST_PORTABLE=(
  test/e2e/testing-manifests
  test/kubemark
  hack/e2e-internal
  hack/get-build.sh
  hack/ginkgo-e2e.sh
  hack/lib
)

# Test targets which run on the Kubernetes clusters directly, so we only
# need to target server platforms.
# These binaries will be distributed in the kubernetes-test tarball.
kube::golang::server_test_targets() {
  local targets=(
    cmd/kubemark
    ginkgo
  )

  if [[ "${OSTYPE:-}" == "linux"* ]]; then
    targets+=( test/e2e_node/e2e_node.test )
  fi

  echo "${targets[@]}"
}

IFS=" " read -ra KUBE_TEST_SERVER_TARGETS <<< "$(kube::golang::server_test_targets)"
readonly KUBE_TEST_SERVER_TARGETS
readonly KUBE_TEST_SERVER_BINARIES=("${KUBE_TEST_SERVER_TARGETS[@]##*/}")
readonly KUBE_TEST_SERVER_PLATFORMS=("${KUBE_SERVER_PLATFORMS[@]:+"${KUBE_SERVER_PLATFORMS[@]}"}")

# Gigabytes necessary for parallel platform builds.
# As of March 2021 (go 1.16/amd64), the RSS usage is 2GiB by using cached
# memory of 15GiB.
# This variable can be overwritten at your own risk.
# It's defaulting to 20G to provide some headroom.
readonly KUBE_PARALLEL_BUILD_MEMORY=${KUBE_PARALLEL_BUILD_MEMORY:-20}

readonly KUBE_ALL_TARGETS=(
  "${KUBE_SERVER_TARGETS[@]}"
  "${KUBE_CLIENT_TARGETS[@]}"
  "${KUBE_TEST_TARGETS[@]}"
  "${KUBE_TEST_SERVER_TARGETS[@]}"
)
readonly KUBE_ALL_BINARIES=("${KUBE_ALL_TARGETS[@]##*/}")

readonly KUBE_STATIC_BINARIES=()

# Fully-qualified package names that we want to instrument for coverage information.
readonly KUBE_COVERAGE_INSTRUMENTED_PACKAGES=(
  k8s.io/kubernetes/cmd/kube-apiserver
  k8s.io/kubernetes/cmd/kube-controller-manager
  k8s.io/kubernetes/cmd/kube-scheduler
  k8s.io/kubernetes/cmd/kube-proxy
  k8s.io/kubernetes/cmd/kubelet
)

# KUBE_CGO_OVERRIDES is a space-separated list of binaries which should be built
# with CGO enabled, assuming CGO is supported on the target platform.
# This overrides any entry in KUBE_STATIC_BINARIES.
IFS=" " read -ra KUBE_CGO_OVERRIDES_LIST <<< "${KUBE_CGO_OVERRIDES:-}"
readonly KUBE_CGO_OVERRIDES_LIST
# KUBE_STATIC_OVERRIDES is a space-separated list of binaries which should be
# built with CGO disabled. This is in addition to the list in
# KUBE_STATIC_BINARIES.
IFS=" " read -ra KUBE_STATIC_OVERRIDES_LIST <<< "${KUBE_STATIC_OVERRIDES:-}"
readonly KUBE_STATIC_OVERRIDES_LIST

kube::golang::is_statically_linked() {
  local e
  # Explicitly enable cgo when building kubectl for darwin from darwin.
  [[ "$(go env GOHOSTOS)" == "darwin" && "$(go env GOOS)" == "darwin" &&
    "$1" == *"/kubectl" ]] && return 1
  if [[ -n "${KUBE_CGO_OVERRIDES_LIST:+x}" ]]; then
    for e in "${KUBE_CGO_OVERRIDES_LIST[@]}"; do [[ "${1}" == *"/${e}" ]] && return 1; done;
  fi
  for e in "${KUBE_STATIC_BINARIES[@]}"; do [[ "${1}" == *"/${e}" ]] && return 0; done;
  if [[ -n "${KUBE_STATIC_OVERRIDES_LIST:+x}" ]]; then
    for e in "${KUBE_STATIC_OVERRIDES_LIST[@]}"; do [[ "${1}" == *"/${e}" ]] && return 0; done;
  fi
  return 1;
}

# kube::golang::best_guess_go_targets takes a list of build targets, which might
# be Go-style names (e.g. example.com/foo/bar or ./foo/bar) or just local paths
# (e.g. foo/bar) and produces a respective list (on stdout) of our best guess at
# Go target names.
kube::golang::best_guess_go_targets() {
  local target
  for target; do
    if [ "${target}" = "ginkgo" ] ||
       [ "${target}" = "github.com/onsi/ginkgo/ginkgo" ] ||
       [ "${target}" = "vendor/github.com/onsi/ginkgo/ginkgo" ]; then
      # Aliases that build the ginkgo CLI for hack/ginkgo-e2e.sh.
      # "ginkgo" is the one that is documented in the Makefile. The others
      # are for backwards compatibility.
      echo "github.com/onsi/ginkgo/v2/ginkgo"
      continue
    fi

    if [[ "${target}" =~ ^([[:alnum:]]+".")+[[:alnum:]]+"/".+ ]]; then
      # If the target starts with what looks like a domain name, assume it has a
      # fully-qualified Go package name.
      echo "${target}"
      continue
    fi

    if [[ "${target}" =~ ^vendor/ ]]; then
      # Strip vendor/ prefix, since we're building in gomodule mode.  This is
      # for backwards compatibility.
      echo "${target#"vendor/"}"
      continue
    fi

    # If the target starts with "./", assume it is a local path which qualifies
    # as a Go target name.
    if [[ "${target}" =~ ^\./ ]]; then
      echo "${target}"
      continue
    fi

    # Otherwise assume it's a relative path (e.g. foo/bar or foo/bar/bar.test).
    # We probably SHOULDN'T accept this, but we did in the past and it would be
    # rude to break things if we don't NEED to.  We can't really test if it
    # exists or not, because the last element might be an output file (e.g.
    # bar.test) or even "...".
    echo "./${target}"
  done
}

kube::golang::internal::lazy_normalize() {
  target="$1"

  if [[ "${target}" =~ ^([[:alnum:]]+".")+[[:alnum:]]+"/".+ ]]; then
    # If the target starts with what looks like a domain name, assume it has a
    # fully-qualified Go package name.
    echo "${target}"
    return
  fi

  go list -find -e "${target}"
}

# kube::golang::normalize_go_targets takes a list of build targets, which might
# be Go-style names (e.g. example.com/foo/bar or ./foo/bar) or just local paths
# (e.g. foo/bar) and produces a respective list (on stdout) of Go package
# names.
#
# If this cannot find (go list -find -e) one or more inputs, it will emit the
# them on stdout, so callers can at least get a useful error.
kube::golang::normalize_go_targets() {
  local targets=()
  kube::util::read-array targets < <(kube::golang::best_guess_go_targets "$@")
  kube::util::read-array targets < <(kube::golang::dedup "${targets[@]}")
  set -- "${targets[@]}"

  for target; do
    if [[ "${target}" =~ ".test"$ ]]; then
      local dir
      dir="$(dirname "${target}")"
      local tst
      tst="$(basename "${target}")"
      local pkg
      pkg="$(kube::golang::internal::lazy_normalize "${dir}")"
      echo "${pkg}/${tst}"
      continue
    fi
    if [[ "${target}" =~ "/..."$ ]]; then
      local dir
      dir="$(dirname "${target}")"
      local pkg
      pkg="$(kube::golang::internal::lazy_normalize "${dir}")"
      echo "${pkg}/..."
      continue
    fi
    kube::golang::internal::lazy_normalize "${target}"
  done
}

# Asks golang what it thinks the host platform is. The go tool chain does some
# slightly different things when the target platform matches the host platform.
kube::golang::host_platform() {
  echo "$(go env GOHOSTOS)/$(go env GOHOSTARCH)"
}

# Takes the platform name ($1) and sets the appropriate golang env variables
# for that platform.
kube::golang::set_platform_envs() {
  [[ -n ${1-} ]] || {
    kube::log::error_exit "!!! Internal error. No platform set in kube::golang::set_platform_envs"
  }

  export GOOS=${platform%/*}
  export GOARCH=${platform##*/}

  # Do not set CC when building natively on a platform, only if cross-compiling
  if [[ $(kube::golang::host_platform) != "$platform" ]]; then
    # Dynamic CGO linking for other server architectures than host architecture goes here
    # If you want to include support for more server platforms than these, add arch-specific gcc names here
    case "${platform}" in
      "linux/amd64")
        export CGO_ENABLED=1
        export CC=${KUBE_LINUX_AMD64_CC:-x86_64-linux-gnu-gcc}
        ;;
      "linux/arm")
        export CGO_ENABLED=1
        export CC=${KUBE_LINUX_ARM_CC:-arm-linux-gnueabihf-gcc}
        ;;
      "linux/arm64")
        export CGO_ENABLED=1
        export CC=${KUBE_LINUX_ARM64_CC:-aarch64-linux-gnu-gcc}
        ;;
      "linux/ppc64le")
        export CGO_ENABLED=1
        export CC=${KUBE_LINUX_PPC64LE_CC:-powerpc64le-linux-gnu-gcc}
        ;;
      "linux/s390x")
        export CGO_ENABLED=1
        export CC=${KUBE_LINUX_S390X_CC:-s390x-linux-gnu-gcc}
        ;;
    esac
  fi

  # if CC is defined for platform then always enable it
  ccenv=$(echo "$platform" | awk -F/ '{print "KUBE_" toupper($1) "_" toupper($2) "_CC"}')
  if [ -n "${!ccenv-}" ]; then
    export CGO_ENABLED=1
    export CC="${!ccenv}"
  fi
}

# Ensure the go tool exists and is a viable version.
# Inputs:
#   env-var GO_VERSION is the desired go version to use, downloading it if needed (defaults to content of .go-version)
#   env-var FORCE_HOST_GO set to a non-empty value uses the go version in the $PATH and skips ensuring $GO_VERSION is used
kube::golang::internal::verify_go_version() {
  if [[ -z "$(command -v go)" ]]; then
    kube::log::usage_from_stdin <<EOF
Can't find 'go' in PATH, please fix and retry.
See http://golang.org/doc/install for installation instructions.
EOF
    return 2
  fi

  local go_version
  IFS=" " read -ra go_version <<< "$(GOFLAGS='' go version)"
  local minimum_go_version
  minimum_go_version=go1.25
  if [[ "${minimum_go_version}" != $(echo -e "${minimum_go_version}\n${go_version[2]}" | sort -s -t. -k 1,1 -k 2,2n -k 3,3n | head -n1) && "${go_version[2]}" != "devel" ]]; then
    kube::log::usage_from_stdin <<EOF
Detected go version: ${go_version[*]}.
Kubernetes requires ${minimum_go_version} or greater.
Please install ${minimum_go_version} or later.
EOF
    return 2
  fi
}

# kube::golang::setup_env will check that the `go` commands is available in
# ${PATH}. It will also check that the Go version is good enough for the
# Kubernetes build.
#
# Outputs:
#   env-var GOPATH points to our local output dir
#   env-var GOBIN is unset (we want binaries in a predictable place)
#   env-var PATH includes the local GOPATH
kube::golang::setup_env() {
  # Even in module mode, we need to set GOPATH for `go build` and `go install`
  # to work.  We build various tools (usually via `go install`) from a lot of
  # scripts.
  #   * We can't just set GOBIN because that does not work on cross-compiles.
  #   * We could always use `go build -o <something>`, but it's subtle wrt
  #     cross-compiles and whether the <something> is a file or a directory,
  #     and EVERY caller has to get it *just* right.
  #   * We could leave GOPATH alone and let `go install` write binaries
  #     wherever the user's GOPATH says (or doesn't say).
  #
  # Instead we set it to a phony local path and process the results ourselves.
  # In particular, GOPATH[0]/bin will be used for `go install`, with
  # cross-compiles adding an extra directory under that.
  export GOPATH="${KUBE_GOPATH}"

  # If these are not set, set them now.  This ensures that any subsequent
  # scripts we run (which may call this function again) use the same values.
  export GOCACHE="${GOCACHE:-"${KUBE_GOPATH}/cache/build"}"
  export GOMODCACHE="${GOMODCACHE:-"${KUBE_GOPATH}/cache/mod"}"

  # Make sure our own Go binaries are in PATH.
  export PATH="${KUBE_GOPATH}/bin:${PATH}"

  # Unset GOBIN in case it already exists in the current session.
  # Cross-compiles will not work with it set.
  unset GOBIN

  # Turn on modules and workspaces (both are default-on).
  unset GO111MODULE
  unset GOWORK

  # This may try to download our specific Go version.  Do it last so it uses
  # the above-configured environment.
  kube::golang::internal::verify_go_version
}

# kube::golang::hack_tools_gotoolchain outputs the value to use for $GOTOOLCHAIN,
# using $KUBE_HACK_TOOLS_GOTOOLCHAIN if set, falling back to $GOTOOLCHAIN if set,
# or outputting the empty string.
#
# Use this when installing / building tools specified in the hack/tools module:
# GOTOOLCHAIN="$(kube::golang::hack_tools_gotoolchain)" go install ...
kube::golang::hack_tools_gotoolchain() {
  local hack_tools_gotoolchain="${GOTOOLCHAIN:-}"
  if [ -n "${KUBE_HACK_TOOLS_GOTOOLCHAIN:-}" ]; then
     hack_tools_gotoolchain="${KUBE_HACK_TOOLS_GOTOOLCHAIN}";
  fi
  echo -n "${hack_tools_gotoolchain}"
}

<<<<<<< HEAD
kube::golang::setup_gomaxprocs() {
  # GOMAXPROCS by default does not reflect the number of cpu(s) available
  # when running in a container, please see https://github.com/golang/go/issues/33803
  if [[ -z "${GOMAXPROCS:-}" ]]; then
    if ! command -v ncpu >/dev/null 2>&1; then
      GOTOOLCHAIN="$(kube::golang::hack_tools_gotoolchain)" go -C "${KUBE_ROOT}/hack/tools" install -mod=readonly ./ncpu || echo "Will not automatically set GOMAXPROCS"
    fi
    if command -v ncpu >/dev/null 2>&1; then
      GOMAXPROCS=$(ncpu)
      export GOMAXPROCS
      kube::log::status "Set GOMAXPROCS automatically to ${GOMAXPROCS}"
    fi
  fi
}

=======
>>>>>>> 08b53672
# This will take binaries from $GOPATH/bin and copy them to the appropriate
# place in ${KUBE_OUTPUT_BIN}
#
# Ideally this wouldn't be necessary and we could just set GOBIN to
# KUBE_OUTPUT_BIN but that won't work in the face of cross compilation.  'go
# install' will place binaries that match the host platform directly in $GOBIN
# while placing cross compiled binaries into `platform_arch` subdirs.  This
# complicates pretty much everything else we do around packaging and such.
kube::golang::place_bins() {
  local host_platform
  host_platform=$(kube::golang::host_platform)

  V=2 kube::log::status "Placing binaries"

  local platform
  for platform in "${KUBE_CLIENT_PLATFORMS[@]}"; do
    # The substitution on platform_src below will replace all slashes with
    # underscores.  It'll transform darwin/amd64 -> darwin_amd64.
    local platform_src="/${platform//\//_}"
    if [[ "${platform}" == "${host_platform}" ]]; then
      platform_src=""
      # For compatibility with the old rsync behavior, only setup the symlink
      # when we're doing a "local" build, not a "dockerized" build
      # if KUBE_OUTPUT_SUBPATH is set then we're not writing to the default local path
      if [[ -z "${KUBE_OUTPUT_SUBPATH+x}" ]]; then
        V=4 kube::log::status "Creating ${THIS_PLATFORM_BIN} symlink for non-dockerized build"
        rm -f "${THIS_PLATFORM_BIN}"
        mkdir -p "$(dirname "${THIS_PLATFORM_BIN}")"
        ln -s "../${_KUBE_OUTPUT_SUBPATH:?}/${_KUBE_OUTPUT_BIN_SUBPATH:?}/${platform}" "${THIS_PLATFORM_BIN}"
      fi
    fi

    V=3 kube::log::status "Placing binaries for ${platform} in ${KUBE_OUTPUT_BIN}/${platform}"
    local full_binpath_src="${KUBE_GOPATH}/bin${platform_src}"
    if [[ -d "${full_binpath_src}" ]]; then
      mkdir -p "${KUBE_OUTPUT_BIN}/${platform}"
      find "${full_binpath_src}" -maxdepth 1 -type f -exec \
        cp -p {} "${KUBE_OUTPUT_BIN}/${platform}" \;
    fi
  done
}

# Try and replicate the native binary placement of go install without
# calling go install.
kube::golang::outfile_for_binary() {
  local binary=$1
  local platform=$2
  local output_path="${KUBE_GOPATH}/bin"
  local bin
  bin=$(basename "${binary}")
  if [[ "${platform}" != "${host_platform}" ]]; then
    output_path="${output_path}/${platform//\//_}"
  fi
  if [[ ${GOOS} == "windows" ]]; then
    bin="${bin}.exe"
  fi
  echo "${output_path}/${bin}"
}

# Argument: the name of a Kubernetes package.
# Returns 0 if the binary can be built with coverage, 1 otherwise.
# NB: this ignores whether coverage is globally enabled or not.
kube::golang::is_instrumented_package() {
  if kube::util::array_contains "$1" "${KUBE_COVERAGE_INSTRUMENTED_PACKAGES[@]}"; then
    return 0
  fi
  # Some cases, like `make kubectl`, pass $1 as "./cmd/kubectl" rather than
  # "k8s.io/kubernetes/kubectl".  Try to normalize and handle that.  We don't
  # do this always because it is a bit slow.
  pkg=$(go list -find "$1")
  if kube::util::array_contains "${pkg}" "${KUBE_COVERAGE_INSTRUMENTED_PACKAGES[@]}"; then
    return 0
  fi
  return 1
}

# Argument: the name of a Kubernetes package (e.g. k8s.io/kubernetes/cmd/kube-scheduler)
# Echos the path to a dummy test used for coverage information.
kube::golang::path_for_coverage_dummy_test() {
  local package="$1"
  local path
  path=$(go list -find -f '{{.Dir}}' "${package}")
  local name
  name=$(basename "${package}")
  echo "${path}/zz_generated_${name}_test.go"
}

# Argument: the name of a Kubernetes package (e.g. k8s.io/kubernetes/cmd/kube-scheduler).
# Creates a dummy unit test on disk in the source directory for the given package.
# This unit test will invoke the package's standard entry point when run.
kube::golang::create_coverage_dummy_test() {
  local package="$1"
  local name
  name="$(basename "${package}")"
  cat <<EOF > "$(kube::golang::path_for_coverage_dummy_test "${package}")"
package main
import (
  "testing"
  "k8s.io/kubernetes/pkg/util/coverage"
)

func TestMain(m *testing.M) {
  // Get coverage running
  coverage.InitCoverage("${name}")

  // Go!
  main()

  // Make sure we actually write the profiling information to disk, if we make it here.
  // On long-running services, or anything that calls os.Exit(), this is insufficient,
  // so we also flush periodically with a default period of five seconds (configurable by
  // the KUBE_COVERAGE_FLUSH_INTERVAL environment variable).
  coverage.FlushCoverage()
}
EOF
}

# Argument: the name of a Kubernetes package (e.g. k8s.io/kubernetes/cmd/kube-scheduler).
# Deletes a test generated by kube::golang::create_coverage_dummy_test.
# It is not an error to call this for a nonexistent test.
kube::golang::delete_coverage_dummy_test() {
  local package="$1"
  rm -f "$(kube::golang::path_for_coverage_dummy_test "${package}")"
}

# Arguments: a list of kubernetes packages to build.
# Expected variables: ${build_args} should be set to an array of Go build arguments.
# In addition, ${package} and ${platform} should have been set earlier, and if
# ${KUBE_BUILD_WITH_COVERAGE} is set, coverage instrumentation will be enabled.
#
# Invokes Go to actually build some packages. If coverage is disabled, simply invokes
# go install. If coverage is enabled, builds covered binaries using go test, temporarily
# producing the required unit test files and then cleaning up after itself.
# Non-covered binaries are then built using go install as usual.
#
# See comments in kube::golang::setup_env regarding where built binaries go.
kube::golang::build_some_binaries() {
  if [[ -n "${KUBE_BUILD_WITH_COVERAGE:-}" ]]; then
    local -a uncovered=()
    for package in "$@"; do
      if kube::golang::is_instrumented_package "${package}"; then
        V=2 kube::log::info "Building ${package} with coverage..."

        kube::golang::create_coverage_dummy_test "${package}"
        kube::util::trap_add "kube::golang::delete_coverage_dummy_test \"${package}\"" EXIT

        go test -c -o "$(kube::golang::outfile_for_binary "${package}" "${platform}")" \
          -covermode count \
          -coverpkg k8s.io/... \
          "${build_args[@]}" \
          -tags coverage \
          "${package}"
      else
        uncovered+=("${package}")
      fi
    done
    if [[ "${#uncovered[@]}" != 0 ]]; then
      V=2 kube::log::info "Building ${uncovered[*]} without coverage..."
      GOPROXY=off go install "${build_args[@]}" "${uncovered[@]}"
    else
      V=2 kube::log::info "Nothing to build without coverage."
    fi
  else
    V=2 kube::log::info "Coverage is disabled."
    GOPROXY=off go install "${build_args[@]}" "$@"
  fi
}

# Args:
#  $1: platform (e.g. darwin/amd64)
kube::golang::build_binaries_for_platform() {
  # This is for sanity.  Without it, user umasks can leak through.
  umask 0022

  local platform=$1

  local -a statics=()
  local -a nonstatics=()
  local -a tests=()

  for binary in "${binaries[@]}"; do
    if [[ "${binary}" =~ ".test"$ ]]; then
      tests+=("${binary}")
      kube::log::info "    ${binary} (test${KUBE_RACE:+, race detection})"
    elif kube::golang::is_statically_linked "${binary}"; then
      statics+=("${binary}")
      kube::log::info "    ${binary} (static)"
    else
      nonstatics+=("${binary}")
      kube::log::info "    ${binary} (non-static${KUBE_RACE:+, race detection})"
    fi
   done

  V=2 kube::log::info "Env for ${platform}: GOPATH=${GOPATH-} GOOS=${GOOS-} GOARCH=${GOARCH-} GOROOT=${GOROOT-} CGO_ENABLED=${CGO_ENABLED-} CC=${CC-}"
  V=3 kube::log::info "Building binaries with GCFLAGS=${gogcflags} LDFLAGS=${goldflags} and -tags=${gotags:-}"

  local -a build_args
  if [[ "${#statics[@]}" != 0 ]]; then
    build_args=(
      -installsuffix=static
      ${goflags:+"${goflags[@]}"}
      -gcflags="${gogcflags}"
      -ldflags="${goldflags}"
      -tags="${gotags:-}"
    )
    CGO_ENABLED=0 kube::golang::build_some_binaries "${statics[@]}"
  fi

  if [[ "${#nonstatics[@]}" != 0 ]]; then
    build_args=(
      ${goflags:+"${goflags[@]}"}
      -gcflags="${gogcflags}"
      -ldflags="${goldflags}"
      -tags="${gotags:-}"
    )
    if [[ -n "${KUBE_RACE:-}" ]]; then
      build_args+=("${KUBE_RACE}")
    fi
    kube::golang::build_some_binaries "${nonstatics[@]}"
  fi

  for test in "${tests[@]:+${tests[@]}}"; do
    local outfile testpkg
    outfile=$(kube::golang::outfile_for_binary "${test}" "${platform}")
    testpkg=$(dirname "${test}")

    mkdir -p "$(dirname "${outfile}")"
    build_args=(
      -c
      ${goflags:+"${goflags[@]}"}
      -gcflags="${gogcflags}"
      -ldflags="${goldflags}"
      -tags="${gotags:-}"
      -o "${outfile}"
    )
    if [[ -n "${KUBE_RACE:-}" ]]; then
      build_args+=("${KUBE_RACE}")
    fi
    go test "${build_args[@]}" "${testpkg}"
  done
}

# Return approximate physical memory available in gigabytes.
kube::golang::get_physmem() {
  local mem

  # Linux kernel version >=3.14, in kb
  if mem=$(grep MemAvailable /proc/meminfo | awk '{ print $2 }'); then
    echo $(( mem / 1048576 ))
    return
  fi

  # Linux, in kb
  if mem=$(grep MemTotal /proc/meminfo | awk '{ print $2 }'); then
    echo $(( mem / 1048576 ))
    return
  fi

  # OS X, in bytes. Note that get_physmem, as used, should only ever
  # run in a Linux container (because it's only used in the multiple
  # platform case, which is a Dockerized build), but this is provided
  # for completeness.
  if mem=$(sysctl -n hw.memsize 2>/dev/null); then
    echo $(( mem / 1073741824 ))
    return
  fi

  # If we can't infer it, just give up and assume a low memory system
  echo 1
}

# Build binaries targets specified
#
# Input:
#   $@ - targets and go flags.  If no targets are set then all binaries targets
#     are built.
#   KUBE_BUILD_PLATFORMS - Incoming variable of targets to build for.  If unset
#     then just the host architecture is built.
kube::golang::build_binaries() {
  V=2 kube::log::info "Go version: $(GOFLAGS='' go version)"

  local host_platform
  host_platform=$(kube::golang::host_platform)

  # These are "local" but are visible to and relied on by functions this
  # function calls.  They are effectively part of the calling API to
  # build_binaries_for_platform.
  local goflags goldflags gogcflags gotags

  goflags=()
  gogcflags="${GOGCFLAGS:-}"
  goldflags="all=$(kube::version::ldflags) ${GOLDFLAGS:-}"

  local grpcnotrace
  grpcnotrace=""

  if [[ "${DBG:-}" == 1 ]]; then
      # Debugging - disable optimizations and inlining and trimPath
      gogcflags="${gogcflags} all=-N -l"
  else
      # Not debugging - disable symbols and DWARF, trim embedded paths
      goldflags="${goldflags} -s -w"
      goflags+=("-trimpath")
      # build non-debug binaries with "grpcnotrace" tag to avoid x/net trace usage and enable dead code elimination
      grpcnotrace=",grpcnotrace"
  fi

  # Extract tags if any specified in GOFLAGS
  gotags="selinux,notest${grpcnotrace},$(echo "${GOFLAGS:-}" | sed -ne 's|.*-tags=\([^-]*\).*|\1|p')"

  local -a targets=()
  local arg

  for arg; do
    if [[ "${arg}" == -* ]]; then
      # Assume arguments starting with a dash are flags to pass to go.
      goflags+=("${arg}")
    else
      targets+=("${arg}")
    fi
  done

  local -a platforms
  IFS=" " read -ra platforms <<< "${KUBE_BUILD_PLATFORMS:-}"
  if [[ ${#platforms[@]} -eq 0 ]]; then
    platforms=("${host_platform}")
  fi

  if [[ ${#targets[@]} -eq 0 ]]; then
    targets=("${KUBE_ALL_TARGETS[@]}")
  fi
  kube::util::read-array targets < <(kube::golang::dedup "${targets[@]}")

  local -a binaries
  kube::util::read-array binaries < <(kube::golang::normalize_go_targets "${targets[@]}")
  kube::util::read-array binaries < <(kube::golang::dedup "${binaries[@]}")

  local parallel=false
  if [[ ${#platforms[@]} -gt 1 ]]; then
    local gigs
    gigs=$(kube::golang::get_physmem)

    if [[ ${gigs} -ge ${KUBE_PARALLEL_BUILD_MEMORY} ]]; then
      kube::log::status "Multiple platforms requested and available ${gigs}G >= threshold ${KUBE_PARALLEL_BUILD_MEMORY}G, building platforms in parallel"
      parallel=true
    else
      kube::log::status "Multiple platforms requested, but available ${gigs}G < threshold ${KUBE_PARALLEL_BUILD_MEMORY}G, building platforms in serial"
      parallel=false
    fi
  fi

  if [[ "${parallel}" == "true" ]]; then
    kube::log::status "Building go targets for {${platforms[*]}} in parallel (output will appear in a burst when complete):" "${targets[@]}"
    local platform
    for platform in "${platforms[@]}"; do (
        kube::golang::set_platform_envs "${platform}"
        kube::log::status "${platform}: build started"
        kube::golang::build_binaries_for_platform "${platform}"
        kube::log::status "${platform}: build finished"
      ) &> "/tmp//${platform//\//_}.build" &
    done

    local fails=0
    for job in $(jobs -p); do
      wait "${job}" || (( fails+=1 ))
    done

    for platform in "${platforms[@]}"; do
      cat "/tmp//${platform//\//_}.build"
    done

    return "${fails}"
  else
    for platform in "${platforms[@]}"; do
      kube::log::status "Building go targets for ${platform}"
      (
        kube::golang::set_platform_envs "${platform}"
        kube::golang::build_binaries_for_platform "${platform}"
      )
    done
  fi
}<|MERGE_RESOLUTION|>--- conflicted
+++ resolved
@@ -78,8 +78,6 @@
     staging/src/k8s.io/kube-aggregator
     staging/src/k8s.io/apiextensions-apiserver
     cluster/gce/gci/mounter
-    cmd/watch-termination
-    openshift-hack/cmd/k8s-tests-ext
   )
   echo "${targets[@]}"
 }
@@ -318,7 +316,20 @@
 )
 readonly KUBE_ALL_BINARIES=("${KUBE_ALL_TARGETS[@]##*/}")
 
-readonly KUBE_STATIC_BINARIES=()
+readonly KUBE_STATIC_BINARIES=(
+  apiextensions-apiserver
+  kube-aggregator
+  kube-apiserver
+  kube-controller-manager
+  kube-scheduler
+  kube-proxy
+  kube-log-runner
+  kubeadm
+  kubectl
+  kubectl-convert
+  kubemark
+  mounter
+)
 
 # Fully-qualified package names that we want to instrument for coverage information.
 readonly KUBE_COVERAGE_INSTRUMENTED_PACKAGES=(
@@ -508,6 +519,44 @@
 #   env-var GO_VERSION is the desired go version to use, downloading it if needed (defaults to content of .go-version)
 #   env-var FORCE_HOST_GO set to a non-empty value uses the go version in the $PATH and skips ensuring $GO_VERSION is used
 kube::golang::internal::verify_go_version() {
+  # default GO_VERSION to content of .go-version
+  GO_VERSION="${GO_VERSION:-"$(cat "${KUBE_ROOT}/.go-version")"}"
+  if [ "${GOTOOLCHAIN:-auto}" != 'auto' ]; then
+    # no-op, just respect GOTOOLCHAIN
+    :
+  elif [ "${GO_VERSION:-}" == 'devel' ]; then
+    # get the latest master version of Go, build and use that version
+    export GOTOOLCHAIN='local'
+    if [[ ! -f "${KUBE_ROOT}/.gimme/envs/gomaster.env" && ! -f "${HOME}/.gimme/envs/gomaster.env" ]]; then
+      # gimme tries to write to $HOME directory, in CI environments this may not be writable.
+      if [ ! -w "${HOME:?Variable HOME is not set}" ]; then
+        tmp_home="$(mktemp -d)"
+        export HOME="${tmp_home}"
+      fi
+      GOROOT_BOOTSTRAP="${GOROOT_BOOTSTRAP:-/usr/local/go}" "${KUBE_ROOT}/third_party/gimme/gimme" "master" >/dev/null 2>&1
+    fi
+
+    if [[ -f "${KUBE_ROOT}/.gimme/envs/gomaster.env" ]]; then
+      source "${KUBE_ROOT}/.gimme/envs/gomaster.env"
+    elif [[ -f "${HOME}/.gimme/envs/gomaster.env" ]]; then
+      source "${HOME}/.gimme/envs/gomaster.env"
+    fi
+  elif [ -n "${FORCE_HOST_GO:-}" ]; then
+    # ensure existing host version is used, like before GOTOOLCHAIN existed
+    export GOTOOLCHAIN='local'
+  else
+    # otherwise, we want to ensure the go version matches GO_VERSION
+    GOTOOLCHAIN="go${GO_VERSION}"
+    export GOTOOLCHAIN
+    # if go is either not installed or too old to respect GOTOOLCHAIN then use gimme
+    if ! (command -v go >/dev/null && [ "$(go version | cut -d' ' -f3)" = "${GOTOOLCHAIN}" ]); then
+      export GIMME_ENV_PREFIX=${GIMME_ENV_PREFIX:-"${KUBE_OUTPUT}/.gimme/envs"}
+      export GIMME_VERSION_PREFIX=${GIMME_VERSION_PREFIX:-"${KUBE_OUTPUT}/.gimme/versions"}
+      # eval because the output of this is shell to set PATH etc.
+      eval "$("${KUBE_ROOT}/third_party/gimme/gimme" "${GO_VERSION}")"
+    fi
+  fi
+
   if [[ -z "$(command -v go)" ]]; then
     kube::log::usage_from_stdin <<EOF
 Can't find 'go' in PATH, please fix and retry.
@@ -589,24 +638,6 @@
   echo -n "${hack_tools_gotoolchain}"
 }
 
-<<<<<<< HEAD
-kube::golang::setup_gomaxprocs() {
-  # GOMAXPROCS by default does not reflect the number of cpu(s) available
-  # when running in a container, please see https://github.com/golang/go/issues/33803
-  if [[ -z "${GOMAXPROCS:-}" ]]; then
-    if ! command -v ncpu >/dev/null 2>&1; then
-      GOTOOLCHAIN="$(kube::golang::hack_tools_gotoolchain)" go -C "${KUBE_ROOT}/hack/tools" install -mod=readonly ./ncpu || echo "Will not automatically set GOMAXPROCS"
-    fi
-    if command -v ncpu >/dev/null 2>&1; then
-      GOMAXPROCS=$(ncpu)
-      export GOMAXPROCS
-      kube::log::status "Set GOMAXPROCS automatically to ${GOMAXPROCS}"
-    fi
-  fi
-}
-
-=======
->>>>>>> 08b53672
 # This will take binaries from $GOPATH/bin and copy them to the appropriate
 # place in ${KUBE_OUTPUT_BIN}
 #
