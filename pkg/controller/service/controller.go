/*
Copyright 2015 The Kubernetes Authors.

Licensed under the Apache License, Version 2.0 (the "License");
you may not use this file except in compliance with the License.
You may obtain a copy of the License at

    http://www.apache.org/licenses/LICENSE-2.0

Unless required by applicable law or agreed to in writing, software
distributed under the License is distributed on an "AS IS" BASIS,
WITHOUT WARRANTIES OR CONDITIONS OF ANY KIND, either express or implied.
See the License for the specific language governing permissions and
limitations under the License.
*/

package service

import (
	"context"
	"fmt"
	"reflect"
	"sync"
	"time"

	v1 "k8s.io/api/core/v1"
	"k8s.io/apimachinery/pkg/api/errors"
	"k8s.io/apimachinery/pkg/labels"
	"k8s.io/apimachinery/pkg/util/runtime"
	"k8s.io/apimachinery/pkg/util/sets"
	"k8s.io/apimachinery/pkg/util/wait"
	coreinformers "k8s.io/client-go/informers/core/v1"
	clientset "k8s.io/client-go/kubernetes"
	"k8s.io/client-go/kubernetes/scheme"
	v1core "k8s.io/client-go/kubernetes/typed/core/v1"
	corelisters "k8s.io/client-go/listers/core/v1"
	"k8s.io/client-go/tools/cache"
	"k8s.io/client-go/tools/record"
	"k8s.io/client-go/util/workqueue"
	cloudprovider "k8s.io/cloud-provider"
	servicehelper "k8s.io/cloud-provider/service/helpers"
	"k8s.io/component-base/featuregate"
	"k8s.io/component-base/metrics/prometheus/ratelimiter"
	"k8s.io/klog/v2"
)

const (
	// Interval of synchronizing service status from apiserver
	serviceSyncPeriod = 30 * time.Second
	// Interval of synchronizing node status from apiserver
	nodeSyncPeriod = 100 * time.Second

	// How long to wait before retrying the processing of a service change.
	// If this changes, the sleep in hack/jenkins/e2e.sh before downing a cluster
	// should be changed appropriately.
	minRetryDelay = 5 * time.Second
	maxRetryDelay = 300 * time.Second

	// labelNodeRoleMaster specifies that a node is a master. The use of this label within the
	// controller is deprecated and only considered when the LegacyNodeRoleBehavior feature gate
	// is on.
	labelNodeRoleMaster = "node-role.kubernetes.io/master"

	// labelNodeRoleExcludeBalancer specifies that the node should not be considered as a target
	// for external load-balancers which use nodes as a second hop (e.g. many cloud LBs which only
	// understand nodes). For services that use externalTrafficPolicy=Local, this may mean that
	// any backends on excluded nodes are not reachable by those external load-balancers.
	// Implementations of this exclusion may vary based on provider. This label is honored starting
	// in 1.16 when the ServiceNodeExclusion gate is on.
	labelNodeRoleExcludeBalancer = "node.kubernetes.io/exclude-from-external-load-balancers"

	// serviceNodeExclusionFeature is the feature gate name that
	// enables nodes to exclude themselves from service load balancers
	// originated from: https://github.com/kubernetes/kubernetes/blob/28e800245e/pkg/features/kube_features.go#L178
	serviceNodeExclusionFeature = "ServiceNodeExclusion"

	// legacyNodeRoleBehaviorFeature is the feature gate name that enables legacy
	// behavior to vary cluster functionality on the node-role.kubernetes.io
	// labels.
	legacyNodeRoleBehaviorFeature = "LegacyNodeRoleBehavior"
)

type cachedService struct {
	// The cached state of the service
	state *v1.Service
}

type serviceCache struct {
	mu         sync.RWMutex // protects serviceMap
	serviceMap map[string]*cachedService
}

// Controller keeps cloud provider service resources
// (like load balancers) in sync with the registry.
type Controller struct {
	cloud            cloudprovider.Interface
	knownHosts       []*v1.Node
	knownHostsLock   sync.Mutex
	servicesToUpdate []*v1.Service
	kubeClient       clientset.Interface
	clusterName      string
	balancer         cloudprovider.LoadBalancer
	// TODO(#85155): Stop relying on this and remove the cache completely.
	cache               *serviceCache
	serviceLister       corelisters.ServiceLister
	serviceListerSynced cache.InformerSynced
	eventBroadcaster    record.EventBroadcaster
	eventRecorder       record.EventRecorder
	nodeLister          corelisters.NodeLister
	nodeListerSynced    cache.InformerSynced
	// services that need to be synced
	queue workqueue.RateLimitingInterface
	// feature gates stored in local field for better testability
	legacyNodeRoleFeatureEnabled       bool
	serviceNodeExclusionFeatureEnabled bool
}

// New returns a new service controller to keep cloud provider service resources
// (like load balancers) in sync with the registry.
func New(
	cloud cloudprovider.Interface,
	kubeClient clientset.Interface,
	serviceInformer coreinformers.ServiceInformer,
	nodeInformer coreinformers.NodeInformer,
	clusterName string,
	featureGate featuregate.FeatureGate,
) (*Controller, error) {
	broadcaster := record.NewBroadcaster()
	broadcaster.StartLogging(klog.Infof)
	broadcaster.StartRecordingToSink(&v1core.EventSinkImpl{Interface: kubeClient.CoreV1().Events("")})
	recorder := broadcaster.NewRecorder(scheme.Scheme, v1.EventSource{Component: "service-controller"})

	if kubeClient != nil && kubeClient.CoreV1().RESTClient().GetRateLimiter() != nil {
		if err := ratelimiter.RegisterMetricAndTrackRateLimiterUsage("service_controller", kubeClient.CoreV1().RESTClient().GetRateLimiter()); err != nil {
			return nil, err
		}
	}

	s := &Controller{
		cloud:                              cloud,
		knownHosts:                         []*v1.Node{},
		kubeClient:                         kubeClient,
		clusterName:                        clusterName,
		cache:                              &serviceCache{serviceMap: make(map[string]*cachedService)},
		eventBroadcaster:                   broadcaster,
		eventRecorder:                      recorder,
		nodeLister:                         nodeInformer.Lister(),
		nodeListerSynced:                   nodeInformer.Informer().HasSynced,
		queue:                              workqueue.NewNamedRateLimitingQueue(workqueue.NewItemExponentialFailureRateLimiter(minRetryDelay, maxRetryDelay), "service"),
		legacyNodeRoleFeatureEnabled:       featureGate.Enabled(legacyNodeRoleBehaviorFeature),
		serviceNodeExclusionFeatureEnabled: featureGate.Enabled(serviceNodeExclusionFeature),
	}

	serviceInformer.Informer().AddEventHandlerWithResyncPeriod(
		cache.ResourceEventHandlerFuncs{
			AddFunc: func(cur interface{}) {
				svc, ok := cur.(*v1.Service)
				// Check cleanup here can provide a remedy when controller failed to handle
				// changes before it exiting (e.g. crashing, restart, etc.).
				if ok && (wantsLoadBalancer(svc) || needsCleanup(svc)) {
					s.enqueueService(cur)
				}
			},
			UpdateFunc: func(old, cur interface{}) {
				oldSvc, ok1 := old.(*v1.Service)
				curSvc, ok2 := cur.(*v1.Service)
				if ok1 && ok2 && (s.needsUpdate(oldSvc, curSvc) || needsCleanup(curSvc)) {
					s.enqueueService(cur)
				}
			},
			// No need to handle deletion event because the deletion would be handled by
			// the update path when the deletion timestamp is added.
		},
		serviceSyncPeriod,
	)
	s.serviceLister = serviceInformer.Lister()
	s.serviceListerSynced = serviceInformer.Informer().HasSynced

	nodeInformer.Informer().AddEventHandlerWithResyncPeriod(
		cache.ResourceEventHandlerFuncs{
			AddFunc: func(cur interface{}) {
				s.nodeSyncLoop()
			},
			UpdateFunc: func(old, cur interface{}) {
				oldNode, ok := old.(*v1.Node)
				if !ok {
					return
				}

				curNode, ok := cur.(*v1.Node)
				if !ok {
					return
				}

				if !shouldSyncNode(oldNode, curNode) {
					return
				}

				s.nodeSyncLoop()
			},
			DeleteFunc: func(old interface{}) {
				s.nodeSyncLoop()
			},
		},
		time.Duration(0),
	)

	if err := s.init(); err != nil {
		return nil, err
	}

	return s, nil
}

// obj could be an *v1.Service, or a DeletionFinalStateUnknown marker item.
func (s *Controller) enqueueService(obj interface{}) {
	key, err := cache.DeletionHandlingMetaNamespaceKeyFunc(obj)
	if err != nil {
		runtime.HandleError(fmt.Errorf("couldn't get key for object %#v: %v", obj, err))
		return
	}
	s.queue.Add(key)
}

// Run starts a background goroutine that watches for changes to services that
// have (or had) LoadBalancers=true and ensures that they have
// load balancers created and deleted appropriately.
// serviceSyncPeriod controls how often we check the cluster's services to
// ensure that the correct load balancers exist.
// nodeSyncPeriod controls how often we check the cluster's nodes to determine
// if load balancers need to be updated to point to a new set.
//
// It's an error to call Run() more than once for a given ServiceController
// object.
func (s *Controller) Run(stopCh <-chan struct{}, workers int) {
	defer runtime.HandleCrash()
	defer s.queue.ShutDown()

	klog.Info("Starting service controller")
	defer klog.Info("Shutting down service controller")

	if !cache.WaitForNamedCacheSync("service", stopCh, s.serviceListerSynced, s.nodeListerSynced) {
		return
	}

	for i := 0; i < workers; i++ {
		go wait.Until(s.worker, time.Second, stopCh)
	}

	go wait.Until(s.nodeSyncLoop, nodeSyncPeriod, stopCh)

	<-stopCh
}

// worker runs a worker thread that just dequeues items, processes them, and marks them done.
// It enforces that the syncHandler is never invoked concurrently with the same key.
func (s *Controller) worker() {
	for s.processNextWorkItem() {
	}
}

func (s *Controller) processNextWorkItem() bool {
	key, quit := s.queue.Get()
	if quit {
		return false
	}
	defer s.queue.Done(key)

	err := s.syncService(key.(string))
	if err == nil {
		s.queue.Forget(key)
		return true
	}

	runtime.HandleError(fmt.Errorf("error processing service %v (will retry): %v", key, err))
	s.queue.AddRateLimited(key)
	return true
}

func (s *Controller) init() error {
	if s.cloud == nil {
		return fmt.Errorf("WARNING: no cloud provider provided, services of type LoadBalancer will fail")
	}

	balancer, ok := s.cloud.LoadBalancer()
	if !ok {
		return fmt.Errorf("the cloud provider does not support external load balancers")
	}
	s.balancer = balancer

	return nil
}

// processServiceCreateOrUpdate operates loadbalancers for the incoming service accordingly.
// Returns an error if processing the service update failed.
func (s *Controller) processServiceCreateOrUpdate(service *v1.Service, key string) error {
	// TODO(@MrHohn): Remove the cache once we get rid of the non-finalizer deletion
	// path. Ref https://github.com/kubernetes/enhancements/issues/980.
	cachedService := s.cache.getOrCreate(key)
	if cachedService.state != nil && cachedService.state.UID != service.UID {
		// This happens only when a service is deleted and re-created
		// in a short period, which is only possible when it doesn't
		// contain finalizer.
		if err := s.processLoadBalancerDelete(cachedService.state, key); err != nil {
			return err
		}
	}
	// Always cache the service, we need the info for service deletion in case
	// when load balancer cleanup is not handled via finalizer.
	cachedService.state = service
	op, err := s.syncLoadBalancerIfNeeded(service, key)
	if err != nil {
		s.eventRecorder.Eventf(service, v1.EventTypeWarning, "SyncLoadBalancerFailed", "Error syncing load balancer: %v", err)
		return err
	}
	if op == deleteLoadBalancer {
		// Only delete the cache upon successful load balancer deletion.
		s.cache.delete(key)
	}

	return nil
}

type loadBalancerOperation int

const (
	deleteLoadBalancer loadBalancerOperation = iota
	ensureLoadBalancer
)

// syncLoadBalancerIfNeeded ensures that service's status is synced up with loadbalancer
// i.e. creates loadbalancer for service if requested and deletes loadbalancer if the service
// doesn't want a loadbalancer no more. Returns whatever error occurred.
func (s *Controller) syncLoadBalancerIfNeeded(service *v1.Service, key string) (loadBalancerOperation, error) {
	// Note: It is safe to just call EnsureLoadBalancer.  But, on some clouds that requires a delete & create,
	// which may involve service interruption.  Also, we would like user-friendly events.

	// Save the state so we can avoid a write if it doesn't change
	previousStatus := service.Status.LoadBalancer.DeepCopy()
	var newStatus *v1.LoadBalancerStatus
	var op loadBalancerOperation
	var err error

	if !wantsLoadBalancer(service) || needsCleanup(service) {
		// Delete the load balancer if service no longer wants one, or if service needs cleanup.
		op = deleteLoadBalancer
		newStatus = &v1.LoadBalancerStatus{}
		_, exists, err := s.balancer.GetLoadBalancer(context.TODO(), s.clusterName, service)
		if err != nil {
			return op, fmt.Errorf("failed to check if load balancer exists before cleanup: %v", err)
		}
		if exists {
			klog.V(2).Infof("Deleting existing load balancer for service %s", key)
			s.eventRecorder.Event(service, v1.EventTypeNormal, "DeletingLoadBalancer", "Deleting load balancer")
			if err := s.balancer.EnsureLoadBalancerDeleted(context.TODO(), s.clusterName, service); err != nil {
				return op, fmt.Errorf("failed to delete load balancer: %v", err)
			}
		}
		// Always remove finalizer when load balancer is deleted, this ensures Services
		// can be deleted after all corresponding load balancer resources are deleted.
		if err := s.removeFinalizer(service); err != nil {
			return op, fmt.Errorf("failed to remove load balancer cleanup finalizer: %v", err)
		}
		s.eventRecorder.Event(service, v1.EventTypeNormal, "DeletedLoadBalancer", "Deleted load balancer")
	} else {
		// Create or update the load balancer if service wants one.
		op = ensureLoadBalancer
		klog.V(2).Infof("Ensuring load balancer for service %s", key)
		s.eventRecorder.Event(service, v1.EventTypeNormal, "EnsuringLoadBalancer", "Ensuring load balancer")
		// Always add a finalizer prior to creating load balancers, this ensures Services
		// can't be deleted until all corresponding load balancer resources are also deleted.
		if err := s.addFinalizer(service); err != nil {
			return op, fmt.Errorf("failed to add load balancer cleanup finalizer: %v", err)
		}
		newStatus, err = s.ensureLoadBalancer(service)
		if err != nil {
			if err == cloudprovider.ImplementedElsewhere {
				// ImplementedElsewhere indicates that the ensureLoadBalancer is a nop and the
				// functionality is implemented by a different controller.  In this case, we
				// return immediately without doing anything.
				klog.V(4).Infof("LoadBalancer for service %s implemented by a different controller %s, Ignoring error", key, s.cloud.ProviderName())
				return op, nil
			}
			return op, fmt.Errorf("failed to ensure load balancer: %v", err)
		}
		if newStatus == nil {
			return op, fmt.Errorf("service status returned by EnsureLoadBalancer is nil")
		}

		s.eventRecorder.Event(service, v1.EventTypeNormal, "EnsuredLoadBalancer", "Ensured load balancer")
	}

	if err := s.patchStatus(service, previousStatus, newStatus); err != nil {
		// Only retry error that isn't not found:
		// - Not found error mostly happens when service disappears right after
		//   we remove the finalizer.
		// - We can't patch status on non-exist service anyway.
		if !errors.IsNotFound(err) {
			return op, fmt.Errorf("failed to update load balancer status: %v", err)
		}
	}

	return op, nil
}

func (s *Controller) ensureLoadBalancer(service *v1.Service) (*v1.LoadBalancerStatus, error) {
	nodes, err := listWithPredicate(s.nodeLister, s.getNodeConditionPredicate())
	if err != nil {
		return nil, err
	}

	// If there are no available nodes for LoadBalancer service, make a EventTypeWarning event for it.
	if len(nodes) == 0 {
		s.eventRecorder.Event(service, v1.EventTypeWarning, "UnAvailableLoadBalancer", "There are no available nodes for LoadBalancer")
	}

	// - Only one protocol supported per service
	// - Not all cloud providers support all protocols and the next step is expected to return
	//   an error for unsupported protocols
	return s.balancer.EnsureLoadBalancer(context.TODO(), s.clusterName, service, nodes)
}

// ListKeys implements the interface required by DeltaFIFO to list the keys we
// already know about.
func (s *serviceCache) ListKeys() []string {
	s.mu.RLock()
	defer s.mu.RUnlock()
	keys := make([]string, 0, len(s.serviceMap))
	for k := range s.serviceMap {
		keys = append(keys, k)
	}
	return keys
}

// GetByKey returns the value stored in the serviceMap under the given key
func (s *serviceCache) GetByKey(key string) (interface{}, bool, error) {
	s.mu.RLock()
	defer s.mu.RUnlock()
	if v, ok := s.serviceMap[key]; ok {
		return v, true, nil
	}
	return nil, false, nil
}

// ListKeys implements the interface required by DeltaFIFO to list the keys we
// already know about.
func (s *serviceCache) allServices() []*v1.Service {
	s.mu.RLock()
	defer s.mu.RUnlock()
	services := make([]*v1.Service, 0, len(s.serviceMap))
	for _, v := range s.serviceMap {
		services = append(services, v.state)
	}
	return services
}

func (s *serviceCache) get(serviceName string) (*cachedService, bool) {
	s.mu.RLock()
	defer s.mu.RUnlock()
	service, ok := s.serviceMap[serviceName]
	return service, ok
}

func (s *serviceCache) getOrCreate(serviceName string) *cachedService {
	s.mu.Lock()
	defer s.mu.Unlock()
	service, ok := s.serviceMap[serviceName]
	if !ok {
		service = &cachedService{}
		s.serviceMap[serviceName] = service
	}
	return service
}

func (s *serviceCache) set(serviceName string, service *cachedService) {
	s.mu.Lock()
	defer s.mu.Unlock()
	s.serviceMap[serviceName] = service
}

func (s *serviceCache) delete(serviceName string) {
	s.mu.Lock()
	defer s.mu.Unlock()
	delete(s.serviceMap, serviceName)
}

// needsCleanup checks if load balancer needs to be cleaned up as indicated by finalizer.
func needsCleanup(service *v1.Service) bool {
	if !servicehelper.HasLBFinalizer(service) {
		return false
	}

	if service.ObjectMeta.DeletionTimestamp != nil {
		return true
	}

	// Service doesn't want loadBalancer but owns loadBalancer finalizer also need to be cleaned up.
	if service.Spec.Type != v1.ServiceTypeLoadBalancer {
		return true
	}

	return false
}

// needsUpdate checks if load balancer needs to be updated due to change in attributes.
func (s *Controller) needsUpdate(oldService *v1.Service, newService *v1.Service) bool {
	if !wantsLoadBalancer(oldService) && !wantsLoadBalancer(newService) {
		return false
	}
	if wantsLoadBalancer(oldService) != wantsLoadBalancer(newService) {
		s.eventRecorder.Eventf(newService, v1.EventTypeNormal, "Type", "%v -> %v",
			oldService.Spec.Type, newService.Spec.Type)
		return true
	}

	if wantsLoadBalancer(newService) && !reflect.DeepEqual(oldService.Spec.LoadBalancerSourceRanges, newService.Spec.LoadBalancerSourceRanges) {
		s.eventRecorder.Eventf(newService, v1.EventTypeNormal, "LoadBalancerSourceRanges", "%v -> %v",
			oldService.Spec.LoadBalancerSourceRanges, newService.Spec.LoadBalancerSourceRanges)
		return true
	}

	if !portsEqualForLB(oldService, newService) || oldService.Spec.SessionAffinity != newService.Spec.SessionAffinity {
		return true
	}

	if !reflect.DeepEqual(oldService.Spec.SessionAffinityConfig, newService.Spec.SessionAffinityConfig) {
		return true
	}
	if !loadBalancerIPsAreEqual(oldService, newService) {
		s.eventRecorder.Eventf(newService, v1.EventTypeNormal, "LoadbalancerIP", "%v -> %v",
			oldService.Spec.LoadBalancerIP, newService.Spec.LoadBalancerIP)
		return true
	}
	if len(oldService.Spec.ExternalIPs) != len(newService.Spec.ExternalIPs) {
		s.eventRecorder.Eventf(newService, v1.EventTypeNormal, "ExternalIP", "Count: %v -> %v",
			len(oldService.Spec.ExternalIPs), len(newService.Spec.ExternalIPs))
		return true
	}
	for i := range oldService.Spec.ExternalIPs {
		if oldService.Spec.ExternalIPs[i] != newService.Spec.ExternalIPs[i] {
			s.eventRecorder.Eventf(newService, v1.EventTypeNormal, "ExternalIP", "Added: %v",
				newService.Spec.ExternalIPs[i])
			return true
		}
	}
	if !reflect.DeepEqual(oldService.Annotations, newService.Annotations) {
		return true
	}
	if oldService.UID != newService.UID {
		s.eventRecorder.Eventf(newService, v1.EventTypeNormal, "UID", "%v -> %v",
			oldService.UID, newService.UID)
		return true
	}
	if oldService.Spec.ExternalTrafficPolicy != newService.Spec.ExternalTrafficPolicy {
		s.eventRecorder.Eventf(newService, v1.EventTypeNormal, "ExternalTrafficPolicy", "%v -> %v",
			oldService.Spec.ExternalTrafficPolicy, newService.Spec.ExternalTrafficPolicy)
		return true
	}
	if oldService.Spec.HealthCheckNodePort != newService.Spec.HealthCheckNodePort {
		s.eventRecorder.Eventf(newService, v1.EventTypeNormal, "HealthCheckNodePort", "%v -> %v",
			oldService.Spec.HealthCheckNodePort, newService.Spec.HealthCheckNodePort)
		return true
	}

	return false
}

func getPortsForLB(service *v1.Service) []*v1.ServicePort {
	ports := []*v1.ServicePort{}
	for i := range service.Spec.Ports {
		sp := &service.Spec.Ports[i]
		ports = append(ports, sp)
	}
	return ports
}

func portsEqualForLB(x, y *v1.Service) bool {
	xPorts := getPortsForLB(x)
	yPorts := getPortsForLB(y)
	return portSlicesEqualForLB(xPorts, yPorts)
}

func portSlicesEqualForLB(x, y []*v1.ServicePort) bool {
	if len(x) != len(y) {
		return false
	}

	for i := range x {
		if !portEqualForLB(x[i], y[i]) {
			return false
		}
	}
	return true
}

func portEqualForLB(x, y *v1.ServicePort) bool {
	// TODO: Should we check name?  (In theory, an LB could expose it)
	if x.Name != y.Name {
		return false
	}

	if x.Protocol != y.Protocol {
		return false
	}

	if x.Port != y.Port {
		return false
	}

	if x.NodePort != y.NodePort {
		return false
	}

	if x.TargetPort != y.TargetPort {
		return false
	}

	return true
}

func nodeNames(nodes []*v1.Node) sets.String {
	ret := sets.NewString()
	for _, node := range nodes {
		ret.Insert(node.Name)
	}
	return ret
}

func nodeSlicesEqualForLB(x, y []*v1.Node) bool {
	if len(x) != len(y) {
		return false
	}
	return nodeNames(x).Equal(nodeNames(y))
}

func (s *Controller) getNodeConditionPredicate() NodeConditionPredicate {
	return func(node *v1.Node) bool {
<<<<<<< HEAD
		if utilfeature.DefaultFeatureGate.Enabled(legacyNodeRoleBehaviorFeature) {
=======
		if s.legacyNodeRoleFeatureEnabled {
>>>>>>> ee25ac90
			// As of 1.6, we will taint the master, but not necessarily mark it unschedulable.
			// Recognize nodes labeled as master, and filter them also, as we were doing previously.
			if _, hasMasterRoleLabel := node.Labels[labelNodeRoleMaster]; hasMasterRoleLabel {
				return false
			}
		}
		if s.serviceNodeExclusionFeatureEnabled {
			if _, hasExcludeBalancerLabel := node.Labels[labelNodeRoleExcludeBalancer]; hasExcludeBalancerLabel {
				return false
			}
		}

		// If we have no info, don't accept
		if len(node.Status.Conditions) == 0 {
			return false
		}
		for _, cond := range node.Status.Conditions {
			// We consider the node for load balancing only when its NodeReady condition status
			// is ConditionTrue
			if cond.Type == v1.NodeReady && cond.Status != v1.ConditionTrue {
				klog.V(4).Infof("Ignoring node %v with %v condition status %v", node.Name, cond.Type, cond.Status)
				return false
			}
		}
		return true
	}
}

func shouldSyncNode(oldNode, newNode *v1.Node) bool {
	if oldNode.Spec.Unschedulable != newNode.Spec.Unschedulable {
		return true
	}

	if !reflect.DeepEqual(oldNode.Labels, newNode.Labels) {
		return true
	}

	return nodeReadyConditionStatus(oldNode) != nodeReadyConditionStatus(newNode)
}

func nodeReadyConditionStatus(node *v1.Node) v1.ConditionStatus {
	for _, condition := range node.Status.Conditions {
		if condition.Type != v1.NodeReady {
			continue
		}

		return condition.Status
	}

	return ""
}

// nodeSyncLoop handles updating the hosts pointed to by all load
// balancers whenever the set of nodes in the cluster changes.
func (s *Controller) nodeSyncLoop() {
	s.knownHostsLock.Lock()
	defer s.knownHostsLock.Unlock()
	newHosts, err := listWithPredicate(s.nodeLister, s.getNodeConditionPredicate())
	if err != nil {
		runtime.HandleError(fmt.Errorf("Failed to retrieve current set of nodes from node lister: %v", err))
		return
	}
	if nodeSlicesEqualForLB(newHosts, s.knownHosts) {
		// The set of nodes in the cluster hasn't changed, but we can retry
		// updating any services that we failed to update last time around.
		s.servicesToUpdate = s.updateLoadBalancerHosts(s.servicesToUpdate, newHosts)
		return
	}

	klog.V(2).Infof("Detected change in list of current cluster nodes. New node set: %v",
		nodeNames(newHosts))

	// Try updating all services, and save the ones that fail to try again next
	// round.
	s.servicesToUpdate = s.cache.allServices()
	numServices := len(s.servicesToUpdate)
	s.servicesToUpdate = s.updateLoadBalancerHosts(s.servicesToUpdate, newHosts)
	klog.V(2).Infof("Successfully updated %d out of %d load balancers to direct traffic to the updated set of nodes",
		numServices-len(s.servicesToUpdate), numServices)

	s.knownHosts = newHosts
}

// updateLoadBalancerHosts updates all existing load balancers so that
// they will match the list of hosts provided.
// Returns the list of services that couldn't be updated.
func (s *Controller) updateLoadBalancerHosts(services []*v1.Service, hosts []*v1.Node) (servicesToRetry []*v1.Service) {
	for _, service := range services {
		func() {
			if service == nil {
				return
			}
			if err := s.lockedUpdateLoadBalancerHosts(service, hosts); err != nil {
				runtime.HandleError(fmt.Errorf("failed to update load balancer hosts for service %s/%s: %v", service.Namespace, service.Name, err))
				servicesToRetry = append(servicesToRetry, service)
			}
		}()
	}
	return servicesToRetry
}

// Updates the load balancer of a service, assuming we hold the mutex
// associated with the service.
func (s *Controller) lockedUpdateLoadBalancerHosts(service *v1.Service, hosts []*v1.Node) error {
	if !wantsLoadBalancer(service) {
		return nil
	}

	// This operation doesn't normally take very long (and happens pretty often), so we only record the final event
	err := s.balancer.UpdateLoadBalancer(context.TODO(), s.clusterName, service, hosts)
	if err == nil {
		// If there are no available nodes for LoadBalancer service, make a EventTypeWarning event for it.
		if len(hosts) == 0 {
			s.eventRecorder.Event(service, v1.EventTypeWarning, "UnAvailableLoadBalancer", "There are no available nodes for LoadBalancer")
		} else {
			s.eventRecorder.Event(service, v1.EventTypeNormal, "UpdatedLoadBalancer", "Updated load balancer with new hosts")
		}
		return nil
	}
	if err == cloudprovider.ImplementedElsewhere {
		// ImplementedElsewhere indicates that the UpdateLoadBalancer is a nop and the
		// functionality is implemented by a different controller.  In this case, we
		// return immediately without doing anything.
		return nil
	}
	// It's only an actual error if the load balancer still exists.
	if _, exists, err := s.balancer.GetLoadBalancer(context.TODO(), s.clusterName, service); err != nil {
		runtime.HandleError(fmt.Errorf("failed to check if load balancer exists for service %s/%s: %v", service.Namespace, service.Name, err))
	} else if !exists {
		return nil
	}

	s.eventRecorder.Eventf(service, v1.EventTypeWarning, "UpdateLoadBalancerFailed", "Error updating load balancer with new hosts %v: %v", nodeNames(hosts), err)
	return err
}

func wantsLoadBalancer(service *v1.Service) bool {
	return service.Spec.Type == v1.ServiceTypeLoadBalancer
}

func loadBalancerIPsAreEqual(oldService, newService *v1.Service) bool {
	return oldService.Spec.LoadBalancerIP == newService.Spec.LoadBalancerIP
}

// syncService will sync the Service with the given key if it has had its expectations fulfilled,
// meaning it did not expect to see any more of its pods created or deleted. This function is not meant to be
// invoked concurrently with the same key.
func (s *Controller) syncService(key string) error {
	startTime := time.Now()
	defer func() {
		klog.V(4).Infof("Finished syncing service %q (%v)", key, time.Since(startTime))
	}()

	namespace, name, err := cache.SplitMetaNamespaceKey(key)
	if err != nil {
		return err
	}

	// service holds the latest service info from apiserver
	service, err := s.serviceLister.Services(namespace).Get(name)
	switch {
	case errors.IsNotFound(err):
		// service absence in store means watcher caught the deletion, ensure LB info is cleaned
		err = s.processServiceDeletion(key)
	case err != nil:
		runtime.HandleError(fmt.Errorf("Unable to retrieve service %v from store: %v", key, err))
	default:
		err = s.processServiceCreateOrUpdate(service, key)
	}

	return err
}

func (s *Controller) processServiceDeletion(key string) error {
	cachedService, ok := s.cache.get(key)
	if !ok {
		// Cache does not contains the key means:
		// - We didn't create a Load Balancer for the deleted service at all.
		// - We already deleted the Load Balancer that was created for the service.
		// In both cases we have nothing left to do.
		return nil
	}
	klog.V(2).Infof("Service %v has been deleted. Attempting to cleanup load balancer resources", key)
	if err := s.processLoadBalancerDelete(cachedService.state, key); err != nil {
		return err
	}
	s.cache.delete(key)
	return nil
}

func (s *Controller) processLoadBalancerDelete(service *v1.Service, key string) error {
	// delete load balancer info only if the service type is LoadBalancer
	if !wantsLoadBalancer(service) {
		return nil
	}
	s.eventRecorder.Event(service, v1.EventTypeNormal, "DeletingLoadBalancer", "Deleting load balancer")
	if err := s.balancer.EnsureLoadBalancerDeleted(context.TODO(), s.clusterName, service); err != nil {
		s.eventRecorder.Eventf(service, v1.EventTypeWarning, "DeleteLoadBalancerFailed", "Error deleting load balancer: %v", err)
		return err
	}
	s.eventRecorder.Event(service, v1.EventTypeNormal, "DeletedLoadBalancer", "Deleted load balancer")
	return nil
}

// addFinalizer patches the service to add finalizer.
func (s *Controller) addFinalizer(service *v1.Service) error {
	if servicehelper.HasLBFinalizer(service) {
		return nil
	}

	// Make a copy so we don't mutate the shared informer cache.
	updated := service.DeepCopy()
	updated.ObjectMeta.Finalizers = append(updated.ObjectMeta.Finalizers, servicehelper.LoadBalancerCleanupFinalizer)

	klog.V(2).Infof("Adding finalizer to service %s/%s", updated.Namespace, updated.Name)
	_, err := servicehelper.PatchService(s.kubeClient.CoreV1(), service, updated)
	return err
}

// removeFinalizer patches the service to remove finalizer.
func (s *Controller) removeFinalizer(service *v1.Service) error {
	if !servicehelper.HasLBFinalizer(service) {
		return nil
	}

	// Make a copy so we don't mutate the shared informer cache.
	updated := service.DeepCopy()
	updated.ObjectMeta.Finalizers = removeString(updated.ObjectMeta.Finalizers, servicehelper.LoadBalancerCleanupFinalizer)

	klog.V(2).Infof("Removing finalizer from service %s/%s", updated.Namespace, updated.Name)
	_, err := servicehelper.PatchService(s.kubeClient.CoreV1(), service, updated)
	return err
}

// removeString returns a newly created []string that contains all items from slice that
// are not equal to s.
func removeString(slice []string, s string) []string {
	var newSlice []string
	for _, item := range slice {
		if item != s {
			newSlice = append(newSlice, item)
		}
	}
	return newSlice
}

// patchStatus patches the service with the given LoadBalancerStatus.
func (s *Controller) patchStatus(service *v1.Service, previousStatus, newStatus *v1.LoadBalancerStatus) error {
	if servicehelper.LoadBalancerStatusEqual(previousStatus, newStatus) {
		return nil
	}
	// Make a copy so we don't mutate the shared informer cache.
	updated := service.DeepCopy()
	updated.Status.LoadBalancer = *newStatus

	klog.V(2).Infof("Patching status for service %s/%s", updated.Namespace, updated.Name)
	_, err := servicehelper.PatchService(s.kubeClient.CoreV1(), service, updated)
	return err
}

// NodeConditionPredicate is a function that indicates whether the given node's conditions meet
// some set of criteria defined by the function.
type NodeConditionPredicate func(node *v1.Node) bool

// listWithPredicate gets nodes that matches predicate function.
func listWithPredicate(nodeLister corelisters.NodeLister, predicate NodeConditionPredicate) ([]*v1.Node, error) {
	nodes, err := nodeLister.List(labels.Everything())
	if err != nil {
		return nil, err
	}

	var filtered []*v1.Node
	for i := range nodes {
		if predicate(nodes[i]) {
			filtered = append(filtered, nodes[i])
		}
	}

	return filtered, nil
}<|MERGE_RESOLUTION|>--- conflicted
+++ resolved
@@ -635,11 +635,7 @@
 
 func (s *Controller) getNodeConditionPredicate() NodeConditionPredicate {
 	return func(node *v1.Node) bool {
-<<<<<<< HEAD
-		if utilfeature.DefaultFeatureGate.Enabled(legacyNodeRoleBehaviorFeature) {
-=======
 		if s.legacyNodeRoleFeatureEnabled {
->>>>>>> ee25ac90
 			// As of 1.6, we will taint the master, but not necessarily mark it unschedulable.
 			// Recognize nodes labeled as master, and filter them also, as we were doing previously.
 			if _, hasMasterRoleLabel := node.Labels[labelNodeRoleMaster]; hasMasterRoleLabel {
