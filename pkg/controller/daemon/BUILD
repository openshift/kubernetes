package(default_visibility = ["//visibility:public"])

load(
    "@io_bazel_rules_go//go:def.bzl",
    "go_library",
    "go_test",
)

go_library(
    name = "go_default_library",
    srcs = [
        "daemon_controller.go",
        "doc.go",
        "patch_nodeselector.go",
        "update.go",
    ],
    importpath = "k8s.io/kubernetes/pkg/controller/daemon",
    deps = [
        "//pkg/api/v1/pod:go_default_library",
        "//pkg/apis/core/v1/helper:go_default_library",
        "//pkg/controller:go_default_library",
        "//pkg/controller/daemon/util:go_default_library",
        "//pkg/scheduler/framework/plugins/helper:go_default_library",
        "//pkg/util/labels:go_default_library",
        "//staging/src/k8s.io/api/apps/v1:go_default_library",
        "//staging/src/k8s.io/api/core/v1:go_default_library",
        "//staging/src/k8s.io/apimachinery/pkg/api/equality:go_default_library",
        "//staging/src/k8s.io/apimachinery/pkg/api/errors:go_default_library",
        "//staging/src/k8s.io/apimachinery/pkg/apis/meta/v1:go_default_library",
        "//staging/src/k8s.io/apimachinery/pkg/labels:go_default_library",
        "//staging/src/k8s.io/apimachinery/pkg/runtime:go_default_library",
        "//staging/src/k8s.io/apimachinery/pkg/util/errors:go_default_library",
        "//staging/src/k8s.io/apimachinery/pkg/util/intstr:go_default_library",
        "//staging/src/k8s.io/apimachinery/pkg/util/json:go_default_library",
        "//staging/src/k8s.io/apimachinery/pkg/util/runtime:go_default_library",
        "//staging/src/k8s.io/apimachinery/pkg/util/wait:go_default_library",
        "//staging/src/k8s.io/client-go/informers/apps/v1:go_default_library",
        "//staging/src/k8s.io/client-go/informers/core/v1:go_default_library",
        "//staging/src/k8s.io/client-go/kubernetes:go_default_library",
        "//staging/src/k8s.io/client-go/kubernetes/scheme:go_default_library",
        "//staging/src/k8s.io/client-go/kubernetes/typed/apps/v1:go_default_library",
        "//staging/src/k8s.io/client-go/kubernetes/typed/core/v1:go_default_library",
        "//staging/src/k8s.io/client-go/listers/apps/v1:go_default_library",
        "//staging/src/k8s.io/client-go/listers/core/v1:go_default_library",
        "//staging/src/k8s.io/client-go/tools/cache:go_default_library",
        "//staging/src/k8s.io/client-go/tools/record:go_default_library",
        "//staging/src/k8s.io/client-go/util/flowcontrol:go_default_library",
        "//staging/src/k8s.io/client-go/util/workqueue:go_default_library",
        "//staging/src/k8s.io/component-base/metrics/prometheus/ratelimiter:go_default_library",
        "//vendor/github.com/openshift/api/project/v1:go_default_library",
<<<<<<< HEAD
        "//vendor/k8s.io/klog:go_default_library",
=======
        "//vendor/k8s.io/klog/v2:go_default_library",
>>>>>>> ee25ac90
        "//vendor/k8s.io/utils/integer:go_default_library",
    ],
)

go_test(
    name = "go_default_test",
    srcs = [
        "daemon_controller_test.go",
        "patch_nodeselector_test.go",
        "update_test.go",
    ],
    embed = [":go_default_library"],
    deps = [
        "//pkg/api/v1/pod:go_default_library",
        "//pkg/apis/core:go_default_library",
        "//pkg/apis/scheduling:go_default_library",
        "//pkg/controller:go_default_library",
        "//pkg/securitycontext:go_default_library",
        "//pkg/util/labels:go_default_library",
        "//staging/src/k8s.io/api/apps/v1:go_default_library",
        "//staging/src/k8s.io/api/core/v1:go_default_library",
        "//staging/src/k8s.io/apimachinery/pkg/api/resource:go_default_library",
        "//staging/src/k8s.io/apimachinery/pkg/apis/meta/v1:go_default_library",
        "//staging/src/k8s.io/apimachinery/pkg/labels:go_default_library",
        "//staging/src/k8s.io/apimachinery/pkg/runtime:go_default_library",
        "//staging/src/k8s.io/apimachinery/pkg/util/clock:go_default_library",
        "//staging/src/k8s.io/apimachinery/pkg/util/intstr:go_default_library",
        "//staging/src/k8s.io/apimachinery/pkg/util/uuid:go_default_library",
        "//staging/src/k8s.io/apiserver/pkg/storage/names:go_default_library",
        "//staging/src/k8s.io/client-go/informers:go_default_library",
        "//staging/src/k8s.io/client-go/kubernetes/fake:go_default_library",
        "//staging/src/k8s.io/client-go/testing:go_default_library",
        "//staging/src/k8s.io/client-go/tools/cache:go_default_library",
        "//staging/src/k8s.io/client-go/tools/record:go_default_library",
        "//staging/src/k8s.io/client-go/util/flowcontrol:go_default_library",
        "//staging/src/k8s.io/client-go/util/workqueue:go_default_library",
        "//vendor/github.com/openshift/api/project/v1:go_default_library",
    ],
)

filegroup(
    name = "package-srcs",
    srcs = glob(["**"]),
    tags = ["automanaged"],
    visibility = ["//visibility:private"],
)

filegroup(
    name = "all-srcs",
    srcs = [
        ":package-srcs",
        "//pkg/controller/daemon/config:all-srcs",
        "//pkg/controller/daemon/util:all-srcs",
    ],
    tags = ["automanaged"],
)<|MERGE_RESOLUTION|>--- conflicted
+++ resolved
@@ -48,11 +48,7 @@
         "//staging/src/k8s.io/client-go/util/workqueue:go_default_library",
         "//staging/src/k8s.io/component-base/metrics/prometheus/ratelimiter:go_default_library",
         "//vendor/github.com/openshift/api/project/v1:go_default_library",
-<<<<<<< HEAD
-        "//vendor/k8s.io/klog:go_default_library",
-=======
         "//vendor/k8s.io/klog/v2:go_default_library",
->>>>>>> ee25ac90
         "//vendor/k8s.io/utils/integer:go_default_library",
     ],
 )
