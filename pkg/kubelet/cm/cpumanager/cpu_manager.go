--- conflicted
+++ resolved
@@ -423,14 +423,10 @@
 	success = []reconciledContainer{}
 	failure = []reconciledContainer{}
 
-<<<<<<< HEAD
-	m.removeStaleState()
+	rootLogger := klog.FromContext(ctx)
+
+	m.removeStaleState(rootLogger)
 	workloadEnabled := managed.IsEnabled()
-=======
-	rootLogger := klog.FromContext(ctx)
-
-	m.removeStaleState(rootLogger)
->>>>>>> 08b53672
 	for _, pod := range m.activePods() {
 		podLogger := klog.LoggerWithValues(rootLogger, "pod", klog.KObj(pod))
 
