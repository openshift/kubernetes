--- conflicted
+++ resolved
@@ -457,35 +457,6 @@
 		serviceHasSynced = func() bool { return true }
 	}
 
-<<<<<<< HEAD
-	var nodeHasSynced cache.InformerSynced
-	var nodeLister corelisters.NodeLister
-
-	if kubeDeps.KubeClient != nil {
-		kubeInformers := informers.NewSharedInformerFactoryWithOptions(kubeDeps.KubeClient, 0, informers.WithTweakListOptions(func(options *metav1.ListOptions) {
-			options.FieldSelector = fields.Set{api.ObjectNameField: string(nodeName)}.String()
-		}))
-		nodeLister = kubeInformers.Core().V1().Nodes().Lister()
-		nodeHasSynced = func() bool {
-			if kubeInformers.Core().V1().Nodes().Informer().HasSynced() {
-				klog.Infof("kubelet nodes sync")
-				return true
-			}
-			klog.Infof("kubelet nodes not sync")
-			return false
-		}
-		kubeInformers.Start(wait.NeverStop)
-		klog.Info("Kubelet client is not nil")
-	} else {
-		// we dont have a client to sync!
-		nodeIndexer := cache.NewIndexer(cache.MetaNamespaceKeyFunc, cache.Indexers{})
-		nodeLister = corelisters.NewNodeLister(nodeIndexer)
-		nodeHasSynced = func() bool { return true }
-		klog.Info("Kubelet client is nil")
-	}
-
-=======
->>>>>>> 132a6875
 	// construct a node reference used for events
 	nodeRef := &v1.ObjectReference{
 		Kind:      "Node",
@@ -1533,19 +1504,12 @@
 		return nil
 	}
 
-<<<<<<< HEAD
 	// If a pod is still gracefully terminating, then we do not want to
 	// take further action. This mitigates static pods and deleted pods
 	// from getting rerun prematurely or their cgroups being deleted before
 	// the runtime cleans up.
 	podFullName := kubecontainer.GetPodFullName(pod)
 	if kl.podKiller.IsPodPendingTerminationByPodName(podFullName) {
-=======
-	// If the pod is a static pod and its mirror pod is still gracefully terminating,
-	// we do not want to start the new static pod until the old static pod is gracefully terminated.
-	podFullName := kubecontainer.GetPodFullName(pod)
-	if kl.podKiller.IsMirrorPodPendingTerminationByPodName(podFullName) {
->>>>>>> 132a6875
 		return fmt.Errorf("pod %q is pending termination", podFullName)
 	}
 
@@ -1813,13 +1777,10 @@
 		return fmt.Errorf("pod not found")
 	}
 	podPair := kubecontainer.PodPair{APIPod: pod, RunningPod: &runningPod}
-<<<<<<< HEAD
-=======
 
 	if _, ok := kl.podManager.GetMirrorPodByPod(pod); ok {
 		kl.podKiller.MarkMirrorPodPendingTermination(pod)
 	}
->>>>>>> 132a6875
 	kl.podKiller.KillPod(&podPair)
 
 	// We leave the volume/directory cleanup to the periodic cleanup routine.
