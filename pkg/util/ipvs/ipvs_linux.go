--- conflicted
+++ resolved
@@ -26,15 +26,10 @@
 	"syscall"
 	"time"
 
-<<<<<<< HEAD
-	"k8s.io/klog"
-	libipvs "k8s.io/kubernetes/third_party/forked/ipvs"
-=======
 	libipvs "github.com/moby/ipvs"
 	"github.com/pkg/errors"
 
 	"k8s.io/klog/v2"
->>>>>>> ee25ac90
 	utilexec "k8s.io/utils/exec"
 )
 
