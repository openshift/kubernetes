--- conflicted
+++ resolved
@@ -1754,10 +1754,7 @@
 
 	SchedulerAsyncAPICalls: {
 		{Version: version.MustParse("1.34"), Default: false, PreRelease: featuregate.Beta},
-<<<<<<< HEAD
-=======
 		{Version: version.MustParse("1.35"), Default: true, PreRelease: featuregate.Beta},
->>>>>>> 08b53672
 	},
 
 	SchedulerAsyncPreemption: {
