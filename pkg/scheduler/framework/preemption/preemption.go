--- conflicted
+++ resolved
@@ -470,9 +470,6 @@
 	logger := klog.FromContext(ctx)
 	errCh := parallelize.NewErrorChannel()
 	fh.Parallelizer().Until(ctx, len(c.Victims().Pods), func(index int) {
-<<<<<<< HEAD
-		if err := ev.PreemptPod(ctx, c, pod, c.Victims().Pods[index], pluginName); err != nil {
-=======
 		victim := c.Victims().Pods[index]
 		if victim.DeletionTimestamp != nil {
 			// Graceful pod deletion has already started. Sending another API call is unnecessary.
@@ -480,7 +477,6 @@
 			return
 		}
 		if err := ev.PreemptPod(ctx, c, pod, victim, pluginName); err != nil {
->>>>>>> 08b53672
 			errCh.SendErrorWithCancel(err, cancel)
 		}
 	}, ev.PluginName)
@@ -541,11 +537,6 @@
 	// Intentionally create a new context, not using a ctx from the scheduling cycle, to create ctx,
 	// because this process could continue even after this scheduling cycle finishes.
 	ctx, cancel := context.WithCancel(context.Background())
-<<<<<<< HEAD
-	errCh := parallelize.NewErrorChannel()
-	preemptPod := func(index int) {
-		victim := c.Victims().Pods[index]
-=======
 	logger := klog.FromContext(ctx)
 
 	victimPods := make([]*v1.Pod, 0, len(c.Victims().Pods))
@@ -565,7 +556,6 @@
 	errCh := parallelize.NewErrorChannel()
 	preemptPod := func(index int) {
 		victim := victimPods[index]
->>>>>>> 08b53672
 		if err := ev.PreemptPod(ctx, c, pod, victim, pluginName); err != nil {
 			errCh.SendErrorWithCancel(err, cancel)
 		}
@@ -575,7 +565,6 @@
 	ev.preempting.Insert(pod.UID)
 	ev.mu.Unlock()
 
-	logger := klog.FromContext(ctx)
 	go func() {
 		logger := klog.FromContext(ctx)
 		startTime := time.Now()
@@ -590,7 +579,7 @@
 			}
 		}()
 		defer cancel()
-		logger.V(2).Info("Start the preemption asynchronously", "preemptor", klog.KObj(pod), "node", c.Name(), "numVictims", len(c.Victims().Pods))
+		logger.V(2).Info("Start the preemption asynchronously", "preemptor", klog.KObj(pod), "node", c.Name(), "numVictims", len(c.Victims().Pods), "numVictimsToDelete", len(victimPods))
 
 		// Lower priority pods nominated to run on this node, may no longer fit on
 		// this node. So, we should remove their nomination. Removing their
@@ -603,26 +592,6 @@
 			// We do not return as this error is not critical.
 		}
 
-<<<<<<< HEAD
-		if len(c.Victims().Pods) == 0 {
-			ev.mu.Lock()
-			delete(ev.preempting, pod.UID)
-			ev.mu.Unlock()
-
-			return
-		}
-
-		// We can evict all victims in parallel, but the last one.
-		// We have to remove the pod from the preempting map before the last one is evicted
-		// because, otherwise, the pod removal might be notified to the scheduling queue before
-		// we remove this pod from the preempting map,
-		// and the pod could end up stucking at the unschedulable pod pool
-		// by all the pod removal events being ignored.
-		ev.Handler.Parallelizer().Until(ctx, len(c.Victims().Pods)-1, preemptPod, ev.PluginName)
-		if err := errCh.ReceiveError(); err != nil {
-			utilruntime.HandleErrorWithContext(ctx, err, "Error occurred during async preemption")
-			result = metrics.GoroutineResultError
-=======
 		if len(victimPods) > 1 {
 			// We can evict all victims in parallel, but the last one.
 			// We have to remove the pod from the preempting map before the last one is evicted
@@ -638,7 +607,6 @@
 				utilruntime.HandleErrorWithContext(ctx, err, "Error occurred during async preemption")
 				result = metrics.GoroutineResultError
 			}
->>>>>>> 08b53672
 		}
 
 		lastVictim := victimPods[len(victimPods)-1]
@@ -646,11 +614,7 @@
 		ev.lastVictimsPendingPreemption[pod.UID] = pendingVictim{namespace: lastVictim.Namespace, name: lastVictim.Name}
 		ev.mu.Unlock()
 
-<<<<<<< HEAD
-		if err := ev.PreemptPod(ctx, c, pod, c.Victims().Pods[len(c.Victims().Pods)-1], pluginName); err != nil {
-=======
 		if err := ev.PreemptPod(ctx, c, pod, lastVictim, pluginName); err != nil {
->>>>>>> 08b53672
 			utilruntime.HandleErrorWithContext(ctx, err, "Error occurred during async preemption")
 			result = metrics.GoroutineResultError
 		}
