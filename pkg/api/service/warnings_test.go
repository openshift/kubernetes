--- conflicted
+++ resolved
@@ -85,8 +85,6 @@
 		numWarnings: 1,
 	}, {
 		name: "SessionAffinity None set when headless service",
-<<<<<<< HEAD
-=======
 		tweakSvc: func(s *api.Service) {
 			s.Spec.Type = api.ServiceTypeClusterIP
 			s.Spec.ClusterIP = api.ClusterIPNone
@@ -95,35 +93,21 @@
 		numWarnings: 0,
 	}, {
 		name: "ExternalIPs, LoadBalancerIP and SessionAffinity set when headless service",
->>>>>>> 08b53672
-		tweakSvc: func(s *api.Service) {
-			s.Spec.Type = api.ServiceTypeClusterIP
-			s.Spec.ClusterIP = api.ClusterIPNone
-			s.Spec.SessionAffinity = api.ServiceAffinityNone
-		},
-<<<<<<< HEAD
+		tweakSvc: func(s *api.Service) {
+			s.Spec.Type = api.ServiceTypeClusterIP
+			s.Spec.ClusterIP = api.ClusterIPNone
+			s.Spec.ExternalIPs = []string{"1.2.3.4"}
+			s.Spec.LoadBalancerIP = "1.2.3.4"
+			s.Spec.SessionAffinity = api.ServiceAffinityClientIP
+		},
+		numWarnings: 3,
+	}, {
+		name: "trafficDistribution: PreferSameZone",
+		tweakSvc: func(s *api.Service) {
+			s.Spec.Type = api.ServiceTypeClusterIP
+			s.Spec.TrafficDistribution = ptr.To(api.ServiceTrafficDistributionPreferSameZone)
+		},
 		numWarnings: 0,
-	},
-		{
-			name: "ExternalIPs, LoadBalancerIP and SessionAffinity set when headless service",
-			tweakSvc: func(s *api.Service) {
-				s.Spec.Type = api.ServiceTypeClusterIP
-				s.Spec.ClusterIP = api.ClusterIPNone
-				s.Spec.ExternalIPs = []string{"1.2.3.4"}
-				s.Spec.LoadBalancerIP = "1.2.3.4"
-				s.Spec.SessionAffinity = api.ServiceAffinityClientIP
-			},
-			numWarnings: 3,
-		}}
-=======
-		numWarnings: 3,
-	}, {
-		name: "trafficDistribution: PreferSameZone",
-		tweakSvc: func(s *api.Service) {
-			s.Spec.Type = api.ServiceTypeClusterIP
-			s.Spec.TrafficDistribution = ptr.To(api.ServiceTrafficDistributionPreferSameZone)
-		},
-		numWarnings: 0,
 	}, {
 		name: "trafficDistribution: PreferClose",
 		tweakSvc: func(s *api.Service) {
@@ -132,7 +116,6 @@
 		},
 		numWarnings: 1,
 	}}
->>>>>>> 08b53672
 
 	for _, tc := range testCases {
 		t.Run(tc.name, func(t *testing.T) {
