{
"apiVersion": "v1",
"kind": "Pod",
"metadata": {
  "name":"etcd-server{{ suffix }}",
  "namespace": "kube-system"
},
"spec":{
"securityContext": {
    "seccompProfile": {
        "type": "RuntimeDefault"
    }
},
"priorityClassName": "system-node-critical",
"priority": 2000001000,
"hostNetwork": true,
"containers":[
    {
    "name": "etcd-container",
    {{security_context}}
<<<<<<< HEAD
    "image": "{{ pillar.get('etcd_docker_repository', 'registry.k8s.io/etcd') }}:{{ pillar.get('etcd_docker_tag', '3.6.5-0') }}",
=======
    "image": "{{ pillar.get('etcd_docker_repository', 'registry.k8s.io/etcd') }}:{{ pillar.get('etcd_docker_tag', '3.6.6-0') }}",
>>>>>>> 08b53672
    "resources": {
      "requests": {
        "cpu": {{ cpulimit }}
      }
    },
    "command": [
      "/usr/local/bin/etcd",
      "--name=etcd-{{ hostname }}",
      "--listen-peer-urls={{ etcd_protocol }}://{{ host_ip }}:{{ server_port }}",
      "--initial-advertise-peer-urls={{ etcd_protocol }}://{{ hostname }}:{{ server_port }}",
      "--advertise-client-urls={{ etcd_apiserver_protocol }}://127.0.0.1:{{ port }}",
      "--listen-client-urls={{ etcd_apiserver_protocol }}://{{ listen_client_ip }}:{{ port }}",
      "{{ quota_bytes }}",
      "--data-dir=/var/etcd/data{{ suffix }}",
      "--initial-cluster-state={{ cluster_state }}",
      "--initial-cluster={{ etcd_cluster }}",
      "--log-outputs=/var/log/etcd{{ suffix }}.log",
      {{ etcd_creds_and_extra_args }}
    ],
    "env": [
      { "name": "TARGET_STORAGE",
        "value": "{{ pillar.get('storage_backend', 'etcd3') }}"
      },
      { "name": "TARGET_VERSION",
<<<<<<< HEAD
        "value": "{{ pillar.get('etcd_version', '3.6.5') }}"
=======
        "value": "{{ pillar.get('etcd_version', '3.6.6') }}"
>>>>>>> 08b53672
      },
      {
        "name": "DO_NOT_MOVE_BINARIES",
        "value": "true"
      },
      { "name": "DATA_DIRECTORY",
        "value": "/var/etcd/data{{ suffix }}"
      },
      { "name": "INITIAL_CLUSTER",
        "value": "{{ etcd_cluster }}"
      },
      { "name": "LISTEN_PEER_URLS",
        "value": "{{ etcd_protocol }}://{{ host_ip }}:{{ server_port }}"
      },
      { "name": "INITIAL_ADVERTISE_PEER_URLS",
        "value": "{{ etcd_protocol }}://{{ hostname }}:{{ server_port }}"
      },
      { "name": "ETCD_SNAPSHOT_COUNT",
        "value": "10000"
      },
      { "name": "ETCD_HOSTNAME",
        "value": "{{ hostname }}"
      },
      {
        "name": "ETCDCTL_API",
        "value": "3"
      }
        ],
    "livenessProbe": {
      "exec": {
        "command": [
          "/usr/local/bin/etcdctl",
          "--endpoints=127.0.0.1:{{ port }}",
          "--command-timeout=15s",
          {{ etcdctl_certs }}
          "endpoint",
          "health"
        ]
      },
      "initialDelaySeconds": {{ liveness_probe_initial_delay }},
      "timeoutSeconds": 15,
      "periodSeconds": 5,
      "failureThreshold": 5
    },
    "ports": [
      { "name": "serverport",
        "containerPort": {{ server_port }},
        "hostPort": {{ server_port }}
      },
      { "name": "clientport",
        "containerPort": {{ port }},
        "hostPort": {{ port }}
      }
        ],
    "volumeMounts": [
      { "name": "varetcd",
        "mountPath": "/var/etcd",
        "readOnly": false
      },
      { "name": "varlogetcd",
        "mountPath": "/var/log/etcd{{ suffix }}.log",
        "readOnly": false
      },
      { "name": "etc",
        "mountPath": "/etc/srv/kubernetes",
        "readOnly": false
      }
    ]
    }
],
"volumes":[
  { "name": "varetcd",
    "hostPath": {
        "path": "/mnt/master-pd/var/etcd"}
  },
  { "name": "varlogetcd",
    "hostPath": {
        "path": "/var/log/etcd{{ suffix }}.log",
        "type": "FileOrCreate"}
  },
  { "name": "etc",
    "hostPath": {
        "path": "/etc/srv/kubernetes"}
  }
]
}}<|MERGE_RESOLUTION|>--- conflicted
+++ resolved
@@ -18,11 +18,7 @@
     {
     "name": "etcd-container",
     {{security_context}}
-<<<<<<< HEAD
-    "image": "{{ pillar.get('etcd_docker_repository', 'registry.k8s.io/etcd') }}:{{ pillar.get('etcd_docker_tag', '3.6.5-0') }}",
-=======
     "image": "{{ pillar.get('etcd_docker_repository', 'registry.k8s.io/etcd') }}:{{ pillar.get('etcd_docker_tag', '3.6.6-0') }}",
->>>>>>> 08b53672
     "resources": {
       "requests": {
         "cpu": {{ cpulimit }}
@@ -47,11 +43,7 @@
         "value": "{{ pillar.get('storage_backend', 'etcd3') }}"
       },
       { "name": "TARGET_VERSION",
-<<<<<<< HEAD
-        "value": "{{ pillar.get('etcd_version', '3.6.5') }}"
-=======
         "value": "{{ pillar.get('etcd_version', '3.6.6') }}"
->>>>>>> 08b53672
       },
       {
         "name": "DO_NOT_MOVE_BINARIES",
