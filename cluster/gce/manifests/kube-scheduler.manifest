--- conflicted
+++ resolved
@@ -13,13 +13,10 @@
   }
 },
 "spec":{
-<<<<<<< HEAD
-=======
 "securityContext": {
   "runAsUser": {{runAsUser}},
   "runAsGroup": {{runAsGroup}}
 },
->>>>>>> ee25ac90
 "priorityClassName": "system-node-critical",
 "priority": 2000001000,
 "hostNetwork": true,
