/*
Copyright 2017 The Kubernetes Authors.

Licensed under the Apache License, Version 2.0 (the "License");
you may not use this file except in compliance with the License.
You may obtain a copy of the License at

    http://www.apache.org/licenses/LICENSE-2.0

Unless required by applicable law or agreed to in writing, software
distributed under the License is distributed on an "AS IS" BASIS,
WITHOUT WARRANTIES OR CONDITIONS OF ANY KIND, either express or implied.
See the License for the specific language governing permissions and
limitations under the License.
*/

package upgrades

import (
	"context"
	"fmt"
	"time"

	appsv1 "k8s.io/api/apps/v1"
	v1 "k8s.io/api/core/v1"
	metav1 "k8s.io/apimachinery/pkg/apis/meta/v1"
	"k8s.io/apimachinery/pkg/types"
	"k8s.io/kubernetes/test/e2e/framework"
	e2ereplicaset "k8s.io/kubernetes/test/e2e/framework/replicaset"
	"k8s.io/kubernetes/test/e2e/upgrades"

	"github.com/onsi/ginkgo"
	imageutils "k8s.io/kubernetes/test/utils/image"
)

const (
	interval = 10 * time.Second
	timeout  = 5 * time.Minute
	rsName   = "rs"
	scaleNum = 2
)

// TODO: Test that the replicaset stays available during master (and maybe
// node and cluster upgrades).

// ReplicaSetUpgradeTest tests that a replicaset survives upgrade.
type ReplicaSetUpgradeTest struct {
	UID types.UID
}

// Name returns the tracking name of the test.
func (ReplicaSetUpgradeTest) Name() string { return "[sig-apps] replicaset-upgrade" }

// Setup creates a ReplicaSet and makes sure it's replicas ready.
func (r *ReplicaSetUpgradeTest) Setup(f *framework.Framework) {
	c := f.ClientSet
	ns := f.Namespace.Name
	nginxImage := imageutils.GetE2EImage(imageutils.Nginx)

	ginkgo.By(fmt.Sprintf("Creating replicaset %s in namespace %s", rsName, ns))
	replicaSet := newReplicaSet(rsName, ns, 1, map[string]string{"test": "upgrade"}, "nginx", nginxImage)
	rs, err := c.AppsV1().ReplicaSets(ns).Create(context.TODO(), replicaSet, metav1.CreateOptions{})
	framework.ExpectNoError(err)

	ginkgo.By(fmt.Sprintf("Waiting for replicaset %s to have all of its replicas ready", rsName))
	framework.ExpectNoError(e2ereplicaset.WaitForReadyReplicaSet(c, ns, rsName))

	r.UID = rs.UID
}

// Test checks whether the replicasets are the same after an upgrade.
func (r *ReplicaSetUpgradeTest) Test(f *framework.Framework, done <-chan struct{}, upgrade upgrades.UpgradeType) {
	c := f.ClientSet
	ns := f.Namespace.Name
	rsClient := c.AppsV1().ReplicaSets(ns)

	// Block until upgrade is done
	ginkgo.By(fmt.Sprintf("Waiting for upgrade to finish before checking replicaset %s", rsName))
	<-done

	// Verify the RS is the same (survives) after the upgrade
	ginkgo.By(fmt.Sprintf("Checking UID to verify replicaset %s survives upgrade", rsName))
	upgradedRS, err := rsClient.Get(context.TODO(), rsName, metav1.GetOptions{})
	framework.ExpectNoError(err)
	if upgradedRS.UID != r.UID {
		framework.ExpectNoError(fmt.Errorf("expected same replicaset UID: %v got: %v", r.UID, upgradedRS.UID))
	}

	ginkgo.By(fmt.Sprintf("Waiting for replicaset %s to have all of its replicas ready after upgrade", rsName))

<<<<<<< HEAD
	err = replicaset.WaitForReadyReplicaSet(c, ns, rsName)
=======
	err = e2ereplicaset.WaitForReadyReplicaSet(c, ns, rsName)
>>>>>>> ee25ac90
	if err != nil {
		framework.DumpAllNamespaceInfo(f.ClientSet, ns)
	}

	framework.ExpectNoError(err)

	// Verify the upgraded RS is active by scaling up the RS to scaleNum and ensuring all pods are Ready
	ginkgo.By(fmt.Sprintf("Scaling up replicaset %s to %d", rsName, scaleNum))
	_, err = e2ereplicaset.UpdateReplicaSetWithRetries(c, ns, rsName, func(rs *appsv1.ReplicaSet) {
		*rs.Spec.Replicas = scaleNum
	})
	framework.ExpectNoError(err)

	ginkgo.By(fmt.Sprintf("Waiting for replicaset %s to have all of its replicas ready after scaling", rsName))

<<<<<<< HEAD
	err = replicaset.WaitForReadyReplicaSet(c, ns, rsName)
=======
	err = e2ereplicaset.WaitForReadyReplicaSet(c, ns, rsName)
>>>>>>> ee25ac90
	if err != nil {
		framework.DumpAllNamespaceInfo(f.ClientSet, ns)
	}
	framework.ExpectNoError(err)
}

// Teardown cleans up any remaining resources.
func (r *ReplicaSetUpgradeTest) Teardown(f *framework.Framework) {
	// rely on the namespace deletion to clean up everything
}

// newReplicaSet returns a new ReplicaSet.
func newReplicaSet(name, namespace string, replicas int32, podLabels map[string]string, imageName, image string) *appsv1.ReplicaSet {
	return &appsv1.ReplicaSet{
		TypeMeta: metav1.TypeMeta{
			Kind:       "ReplicaSet",
			APIVersion: "apps/v1",
		},
		ObjectMeta: metav1.ObjectMeta{
			Namespace: namespace,
			Name:      name,
		},
		Spec: appsv1.ReplicaSetSpec{
			Selector: &metav1.LabelSelector{
				MatchLabels: podLabels,
			},
			Replicas: &replicas,
			Template: v1.PodTemplateSpec{
				ObjectMeta: metav1.ObjectMeta{
					Labels: podLabels,
				},
				Spec: v1.PodSpec{
					Containers: []v1.Container{
						{
							Name:            imageName,
							Image:           image,
							SecurityContext: &v1.SecurityContext{},
						},
					},
				},
			},
		},
	}
}<|MERGE_RESOLUTION|>--- conflicted
+++ resolved
@@ -88,11 +88,7 @@
 
 	ginkgo.By(fmt.Sprintf("Waiting for replicaset %s to have all of its replicas ready after upgrade", rsName))
 
-<<<<<<< HEAD
-	err = replicaset.WaitForReadyReplicaSet(c, ns, rsName)
-=======
 	err = e2ereplicaset.WaitForReadyReplicaSet(c, ns, rsName)
->>>>>>> ee25ac90
 	if err != nil {
 		framework.DumpAllNamespaceInfo(f.ClientSet, ns)
 	}
@@ -108,11 +104,7 @@
 
 	ginkgo.By(fmt.Sprintf("Waiting for replicaset %s to have all of its replicas ready after scaling", rsName))
 
-<<<<<<< HEAD
-	err = replicaset.WaitForReadyReplicaSet(c, ns, rsName)
-=======
 	err = e2ereplicaset.WaitForReadyReplicaSet(c, ns, rsName)
->>>>>>> ee25ac90
 	if err != nil {
 		framework.DumpAllNamespaceInfo(f.ClientSet, ns)
 	}
