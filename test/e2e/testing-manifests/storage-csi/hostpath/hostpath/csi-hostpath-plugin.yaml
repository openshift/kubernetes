# Service defined here, plus serviceName below in StatefulSet,
# are needed only because of condition explained in
# https://github.com/kubernetes/kubernetes/issues/69608

kind: Service
apiVersion: v1
metadata:
  name: csi-hostpathplugin
  labels:
    app: csi-hostpathplugin
spec:
  selector:
    app: csi-hostpathplugin
  ports:
    - name: dummy
      port: 12345
---
kind: StatefulSet
apiVersion: apps/v1
metadata:
  name: csi-hostpathplugin
spec:
  serviceName: "csi-hostpathplugin"
  # One replica only:
  # Host path driver only works when everything runs
  # on a single node. We achieve that by starting it once and then
  # co-locate all other pods via inter-pod affinity
  replicas: 1
  selector:
    matchLabels:
      app: csi-hostpathplugin
  template:
    metadata:
      labels:
        app: csi-hostpathplugin
    spec:
      containers:
        - name: node-driver-registrar
<<<<<<< HEAD
          image: gcr.io/k8s-staging-csi/csi-node-driver-registrar:v1.3.0
=======
          image: quay.io/k8scsi/csi-node-driver-registrar:v1.3.0
>>>>>>> ee25ac90
          args:
            - --v=5
            - --csi-address=/csi/csi.sock
            - --kubelet-registration-path=/var/lib/kubelet/plugins/csi-hostpath/csi.sock
          securityContext:
            # This is necessary only for systems with SELinux, where
            # non-privileged sidecar containers cannot access unix domain socket
            # created by privileged CSI driver container.
            privileged: true
          env:
            - name: KUBE_NODE_NAME
              valueFrom:
                fieldRef:
                  apiVersion: v1
                  fieldPath: spec.nodeName
          volumeMounts:
          - mountPath: /csi
            name: socket-dir
          - mountPath: /registration
            name: registration-dir
          - mountPath: /csi-data-dir
            name: csi-data-dir

        - name: hostpath
          image: gcr.io/k8s-staging-csi/hostpathplugin:v1.4.0-rc2
          args:
            - "--drivername=hostpath.csi.k8s.io"
            - "--v=5"
            - "--endpoint=$(CSI_ENDPOINT)"
            - "--nodeid=$(KUBE_NODE_NAME)"
            # The only difference to github.com/kubernetes-csi/csi-driver-host-path/deploy
            # - we have a tests that checks node limits.
            - "--maxvolumespernode=10"
          env:
            - name: CSI_ENDPOINT
              value: unix:///csi/csi.sock
            - name: KUBE_NODE_NAME
              valueFrom:
                fieldRef:
                  apiVersion: v1
                  fieldPath: spec.nodeName
          securityContext:
            privileged: true
          ports:
          - containerPort: 9898
            name: healthz
            protocol: TCP
          livenessProbe:
            failureThreshold: 5
            httpGet:
              path: /healthz
              port: healthz
            initialDelaySeconds: 10
            timeoutSeconds: 3
            periodSeconds: 2
          volumeMounts:
            - mountPath: /csi
              name: socket-dir
            - mountPath: /var/lib/kubelet/pods
              mountPropagation: Bidirectional
              name: mountpoint-dir
            - mountPath: /var/lib/kubelet/plugins
              mountPropagation: Bidirectional
              name: plugins-dir
            - mountPath: /csi-data-dir
              name: csi-data-dir
            - mountPath: /dev
              name: dev-dir
        - name: liveness-probe
          volumeMounts:
          - mountPath: /csi
            name: socket-dir
          image: gcr.io/k8s-staging-csi/livenessprobe:v1.1.0
          args:
          - --csi-address=/csi/csi.sock
          - --health-port=9898

      volumes:
        - hostPath:
            path: /var/lib/kubelet/plugins/csi-hostpath
            type: DirectoryOrCreate
          name: socket-dir
        - hostPath:
            path: /var/lib/kubelet/pods
            type: DirectoryOrCreate
          name: mountpoint-dir
        - hostPath:
            path: /var/lib/kubelet/plugins_registry
            type: Directory
          name: registration-dir
        - hostPath:
            path: /var/lib/kubelet/plugins
            type: Directory
          name: plugins-dir
        - hostPath:
            # 'path' is where PV data is persisted on host.
            # using /tmp is also possible while the PVs will not available after plugin container recreation or host reboot
            path: /var/lib/csi-hostpath-data/
            type: DirectoryOrCreate
          name: csi-data-dir
        - hostPath:
            path: /dev
            type: Directory
          name: dev-dir<|MERGE_RESOLUTION|>--- conflicted
+++ resolved
@@ -36,11 +36,7 @@
     spec:
       containers:
         - name: node-driver-registrar
-<<<<<<< HEAD
-          image: gcr.io/k8s-staging-csi/csi-node-driver-registrar:v1.3.0
-=======
           image: quay.io/k8scsi/csi-node-driver-registrar:v1.3.0
->>>>>>> ee25ac90
           args:
             - --v=5
             - --csi-address=/csi/csi.sock
