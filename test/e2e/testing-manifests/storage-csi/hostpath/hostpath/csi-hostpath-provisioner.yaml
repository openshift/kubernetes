kind: Service
apiVersion: v1
metadata:
  name: csi-hostpath-provisioner
  labels:
    app: csi-hostpath-provisioner
spec:
  selector:
    app: csi-hostpath-provisioner
  ports:
    - name: dummy
      port: 12345

---
kind: StatefulSet
apiVersion: apps/v1
metadata:
  name: csi-hostpath-provisioner
spec:
  serviceName: "csi-hostpath-provisioner"
  replicas: 1
  selector:
    matchLabels:
      app: csi-hostpath-provisioner
  template:
    metadata:
      labels:
        app: csi-hostpath-provisioner
    spec:
      affinity:
        podAffinity:
          requiredDuringSchedulingIgnoredDuringExecution:
          - labelSelector:
              matchExpressions:
              - key: app
                operator: In
                values:
                - csi-hostpathplugin
            topologyKey: kubernetes.io/hostname
      serviceAccountName: csi-provisioner
      containers:
        - name: csi-provisioner
<<<<<<< HEAD
          image: gcr.io/k8s-staging-csi/csi-provisioner:v1.6.0
=======
          image: quay.io/k8scsi/csi-provisioner:v1.6.0
>>>>>>> ee25ac90
          args:
            - -v=5
            - --csi-address=/csi/csi.sock
            - --feature-gates=Topology=true
          securityContext:
            # This is necessary only for systems with SELinux, where
            # non-privileged sidecar containers cannot access unix domain socket
            # created by privileged CSI driver container.
            privileged: true
          volumeMounts:
            - mountPath: /csi
              name: socket-dir
      volumes:
        - hostPath:
            path: /var/lib/kubelet/plugins/csi-hostpath
            type: DirectoryOrCreate
          name: socket-dir<|MERGE_RESOLUTION|>--- conflicted
+++ resolved
@@ -40,11 +40,7 @@
       serviceAccountName: csi-provisioner
       containers:
         - name: csi-provisioner
-<<<<<<< HEAD
-          image: gcr.io/k8s-staging-csi/csi-provisioner:v1.6.0
-=======
           image: quay.io/k8scsi/csi-provisioner:v1.6.0
->>>>>>> ee25ac90
           args:
             - -v=5
             - --csi-address=/csi/csi.sock
