kind: Service
apiVersion: v1
metadata:
  name: csi-hostpath-resizer
  labels:
    app: csi-hostpath-resizer
spec:
  selector:
    app: csi-hostpath-resizer
  ports:
    - name: dummy
      port: 12345

---
kind: StatefulSet
apiVersion: apps/v1
metadata:
  name: csi-hostpath-resizer
spec:
  serviceName: "csi-hostpath-resizer"
  replicas: 1
  selector:
    matchLabels:
      app: csi-hostpath-resizer
  template:
    metadata:
      labels:
        app: csi-hostpath-resizer
    spec:
      affinity:
        podAffinity:
          requiredDuringSchedulingIgnoredDuringExecution:
          - labelSelector:
              matchExpressions:
              - key: app
                operator: In
                values:
                - csi-hostpathplugin
            topologyKey: kubernetes.io/hostname
      serviceAccountName: csi-resizer
      containers:
        - name: csi-resizer
<<<<<<< HEAD
          image: gcr.io/k8s-staging-csi/csi-resizer:v0.5.0
=======
          image: quay.io/k8scsi/csi-resizer:v0.5.0
>>>>>>> ee25ac90
          args:
            - -v=5
            - -csi-address=/csi/csi.sock
          securityContext:
            # This is necessary only for systems with SELinux, where
            # non-privileged sidecar containers cannot access unix domain socket
            # created by privileged CSI driver container.
            privileged: true
          volumeMounts:
            - mountPath: /csi
              name: socket-dir
      volumes:
        - hostPath:
            path: /var/lib/kubelet/plugins/csi-hostpath
            type: DirectoryOrCreate
          name: socket-dir<|MERGE_RESOLUTION|>--- conflicted
+++ resolved
@@ -40,11 +40,7 @@
       serviceAccountName: csi-resizer
       containers:
         - name: csi-resizer
-<<<<<<< HEAD
-          image: gcr.io/k8s-staging-csi/csi-resizer:v0.5.0
-=======
           image: quay.io/k8scsi/csi-resizer:v0.5.0
->>>>>>> ee25ac90
           args:
             - -v=5
             - -csi-address=/csi/csi.sock
