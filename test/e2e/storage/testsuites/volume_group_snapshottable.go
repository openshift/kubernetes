--- conflicted
+++ resolved
@@ -255,21 +255,6 @@
 				status := snapshot.VGS.Object["status"]
 				gomega.Expect(status).ShouldNot(gomega.BeNil(), "failed to get status of group snapshot")
 				volumeListMap := snapshot.VGSContent.Object["status"].(map[string]interface{})
-<<<<<<< HEAD
-				err = framework.Gomega().Expect(volumeListMap).NotTo(gomega.BeNil())
-				framework.ExpectNoError(err, "failed to get volume snapshot list")
-				volumeSnapshotInfoList := volumeListMap["volumeSnapshotInfoList"].([]interface{})
-				err = framework.Gomega().Expect(volumeSnapshotInfoList).NotTo(gomega.BeNil())
-				framework.ExpectNoError(err, "failed to get volume snapshot list")
-				err = framework.Gomega().Expect(len(volumeSnapshotInfoList)).To(gomega.Equal(groupTest.numVolumes))
-				framework.ExpectNoError(err, "failed to get volume snapshot list")
-				claimSize := groupTest.volumeGroup[0][0].Pvc.Spec.Resources.Requests.Storage().String()
-				for _, info := range volumeSnapshotInfoList {
-					// Create a PVC from the snapshot
-					volumeHandle := info.(map[string]interface{})["volumeHandle"].(string)
-					err = framework.Gomega().Expect(volumeHandle).NotTo(gomega.BeNil())
-					framework.ExpectNoError(err, "failed to get volume handle from volume")
-=======
 				gomega.Expect(volumeListMap).ShouldNot(gomega.BeNil(), "failed to get group snapshot list")
 				volumeSnapshotInfoList := volumeListMap["volumeSnapshotInfoList"].([]interface{})
 				gomega.Expect(volumeSnapshotInfoList).ShouldNot(gomega.BeNil(), "failed to get group snapshot handle list")
@@ -298,7 +283,6 @@
 					if volumeHandle == "" {
 						framework.Failf("volumeHandle missing for volume snapshot %v", info)
 					}
->>>>>>> 08b53672
 
 					uid := snapshot.VGS.Object["metadata"].(map[string]interface{})["uid"].(string)
 					gomega.Expect(uid).NotTo(gomega.BeNil(), "failed to get uuid from content")
