--- conflicted
+++ resolved
@@ -42,12 +42,9 @@
 	e2essh "k8s.io/kubernetes/test/e2e/framework/ssh"
 )
 
-<<<<<<< HEAD
-=======
 // New local storage types to support local storage capacity isolation
 var localStorageCapacityIsolation featuregate.Feature = "LocalStorageCapacityIsolation"
 
->>>>>>> ee25ac90
 func skipInternalf(caller int, format string, args ...interface{}) {
 	msg := fmt.Sprintf(format, args...)
 	framework.Logf(msg)
