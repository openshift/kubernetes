/*
Copyright 2016 The Kubernetes Authors.

Licensed under the Apache License, Version 2.0 (the "License");
you may not use this file except in compliance with the License.
You may obtain a copy of the License at

    http://www.apache.org/licenses/LICENSE-2.0

Unless required by applicable law or agreed to in writing, software
distributed under the License is distributed on an "AS IS" BASIS,
WITHOUT WARRANTIES OR CONDITIONS OF ANY KIND, either express or implied.
See the License for the specific language governing permissions and
limitations under the License.
*/

package node

import (
	"bytes"
	"context"
	"encoding/json"
	"fmt"
	"math/rand"
	"net/http"
	"regexp"
	"strconv"
	"strings"
	"sync"
	"time"

	v1 "k8s.io/api/core/v1"
	"k8s.io/apimachinery/pkg/api/resource"
	metav1 "k8s.io/apimachinery/pkg/apis/meta/v1"
	"k8s.io/apimachinery/pkg/fields"
	"k8s.io/apimachinery/pkg/labels"
	"k8s.io/apimachinery/pkg/util/uuid"
	"k8s.io/apimachinery/pkg/util/wait"
	"k8s.io/apimachinery/pkg/watch"
	v1core "k8s.io/client-go/kubernetes/typed/core/v1"
	"k8s.io/kubernetes/pkg/kubelet/events"
	"k8s.io/kubernetes/test/e2e/framework"
	e2ekubelet "k8s.io/kubernetes/test/e2e/framework/kubelet"
	e2epod "k8s.io/kubernetes/test/e2e/framework/pod"
	imageutils "k8s.io/kubernetes/test/utils/image"

	"github.com/onsi/ginkgo"
	"github.com/prometheus/client_golang/prometheus"
	"github.com/prometheus/common/expfmt"
)

var _ = SIGDescribe("Pods Extended", func() {
	f := framework.NewDefaultFramework("pods")

	ginkgo.Describe("Delete Grace Period", func() {
		var podClient *framework.PodClient
		ginkgo.BeforeEach(func() {
			podClient = f.PodClient()
		})

		/*
			Release: v1.15
			Testname: Pods, delete grace period
			Description: Create a pod, make sure it is running. Using the http client send a 'delete' with gracePeriodSeconds=30. Pod SHOULD get terminated within gracePeriodSeconds and removed from API server within a window.
		*/
		ginkgo.It("should be submitted and removed", func() {
			ginkgo.By("creating the pod")
			name := "pod-submit-remove-" + string(uuid.NewUUID())
			value := strconv.Itoa(time.Now().Nanosecond())
			pod := e2epod.NewAgnhostPod(f.Namespace.Name, name, nil, nil, nil)
			pod.ObjectMeta.Labels = map[string]string{
				"name": "foo",
				"time": value,
			}

			ginkgo.By("setting up selector")
			selector := labels.SelectorFromSet(labels.Set(map[string]string{"time": value}))
			options := metav1.ListOptions{LabelSelector: selector.String()}
			pods, err := podClient.List(context.TODO(), options)
			framework.ExpectNoError(err, "failed to query for pod")
			framework.ExpectEqual(len(pods.Items), 0)

			ginkgo.By("submitting the pod to kubernetes")
			podClient.Create(pod)

			ginkgo.By("verifying the pod is in kubernetes")
			selector = labels.SelectorFromSet(labels.Set(map[string]string{"time": value}))
			options = metav1.ListOptions{LabelSelector: selector.String()}
			pods, err = podClient.List(context.TODO(), options)
			framework.ExpectNoError(err, "failed to query for pod")
			framework.ExpectEqual(len(pods.Items), 1)

			// We need to wait for the pod to be running, otherwise the deletion
			// may be carried out immediately rather than gracefully.
			framework.ExpectNoError(e2epod.WaitForPodNameRunningInNamespace(f.ClientSet, pod.Name, f.Namespace.Name))
			// save the running pod
			pod, err = podClient.Get(context.TODO(), pod.Name, metav1.GetOptions{})
			framework.ExpectNoError(err, "failed to GET scheduled pod")

			ginkgo.By("deleting the pod gracefully")
			var lastPod v1.Pod
			var statusCode int
			err = f.ClientSet.CoreV1().RESTClient().Delete().AbsPath("/api/v1/namespaces", pod.Namespace, "pods", pod.Name).Param("gracePeriodSeconds", "30").Do(context.TODO()).StatusCode(&statusCode).Into(&lastPod)
			framework.ExpectNoError(err, "failed to use http client to send delete")
			framework.ExpectEqual(statusCode, http.StatusOK, "failed to delete gracefully by client request")

			ginkgo.By("verifying the kubelet observed the termination notice")

			// allow up to 3x grace period (which allows process termination)
			// for the kubelet to remove from api.  need to follow-up on if this
			// latency between termination and reportal can be isolated further.
			start := time.Now()
			err = wait.Poll(time.Second*5, time.Second*30*3, func() (bool, error) {
				podList, err := e2ekubelet.GetKubeletPods(f.ClientSet, pod.Spec.NodeName)
				if err != nil {
					framework.Logf("Unable to retrieve kubelet pods for node %v: %v", pod.Spec.NodeName, err)
					return false, nil
				}
				for _, kubeletPod := range podList.Items {
					if pod.Name != kubeletPod.Name || pod.Namespace != kubeletPod.Namespace {
						continue
					}
					if kubeletPod.ObjectMeta.DeletionTimestamp == nil {
						framework.Logf("deletion has not yet been observed")
						return false, nil
					}
					data, _ := json.Marshal(kubeletPod)
					framework.Logf("start=%s, now=%s, kubelet pod: %s", start, time.Now(), string(data))
					return false, nil
				}
				framework.Logf("no pod exists with the name we were looking for, assuming the termination request was observed and completed")
				return true, nil
			})
			framework.ExpectNoError(err, "kubelet never observed the termination notice")

			framework.ExpectNotEqual(lastPod.DeletionTimestamp, nil)
			framework.ExpectNotEqual(lastPod.Spec.TerminationGracePeriodSeconds, 0)

			selector = labels.SelectorFromSet(labels.Set(map[string]string{"time": value}))
			options = metav1.ListOptions{LabelSelector: selector.String()}
			pods, err = podClient.List(context.TODO(), options)
			framework.ExpectNoError(err, "failed to query for pods")
			framework.ExpectEqual(len(pods.Items), 0)

		})
	})

	ginkgo.Describe("Pods Set QOS Class", func() {
		var podClient *framework.PodClient
		ginkgo.BeforeEach(func() {
			podClient = f.PodClient()
		})

		/*
			Release: v1.9
			Testname: Pods, QOS
			Description:  Create a Pod with CPU and Memory request and limits. Pod status MUST have QOSClass set to PodQOSGuaranteed.
		*/
		framework.ConformanceIt("should be set on Pods with matching resource requests and limits for memory and cpu", func() {
			ginkgo.By("creating the pod")
			name := "pod-qos-class-" + string(uuid.NewUUID())
			pod := &v1.Pod{
				ObjectMeta: metav1.ObjectMeta{
					Name: name,
					Labels: map[string]string{
						"name": name,
					},
				},
				Spec: v1.PodSpec{
					Containers: []v1.Container{
						{
							Name:  "agnhost",
							Image: imageutils.GetE2EImage(imageutils.Agnhost),
							Args:  []string{"pause"},
							Resources: v1.ResourceRequirements{
								Limits: v1.ResourceList{
									v1.ResourceCPU:    resource.MustParse("100m"),
									v1.ResourceMemory: resource.MustParse("100Mi"),
								},
								Requests: v1.ResourceList{
									v1.ResourceCPU:    resource.MustParse("100m"),
									v1.ResourceMemory: resource.MustParse("100Mi"),
								},
							},
						},
					},
				},
			}

			ginkgo.By("submitting the pod to kubernetes")
			podClient.Create(pod)

			ginkgo.By("verifying QOS class is set on the pod")
			pod, err := podClient.Get(context.TODO(), name, metav1.GetOptions{})
			framework.ExpectNoError(err, "failed to query for pod")
			framework.ExpectEqual(pod.Status.QOSClass, v1.PodQOSGuaranteed)
		})
	})

	ginkgo.Describe("Pod Container Status", func() {
		var podClient *framework.PodClient
		ginkgo.BeforeEach(func() {
			podClient = f.PodClient()
		})

		ginkgo.It("should never report success for a pending container", func() {
			ginkgo.By("creating pods that should always exit 1 and terminating the pod after a random delay")
			createAndTestPodRepeatedly(
				3, 15,
				podFastDeleteScenario{client: podClient.PodInterface, delayMs: 2000},
				podClient.PodInterface,
			)
		})
		ginkgo.It("should never report container start when an init container fails", func() {
			ginkgo.By("creating pods with an init container that always exit 1 and terminating the pod after a random delay")
			createAndTestPodRepeatedly(
				3, 15,
				podFastDeleteScenario{client: podClient.PodInterface, delayMs: 2000, initContainer: true},
				podClient.PodInterface,
			)
		})
	})

	ginkgo.Describe("Pod Container lifecycle", func() {
		var podClient *framework.PodClient
		ginkgo.BeforeEach(func() {
			podClient = f.PodClient()
		})

		ginkgo.It("should not create extra sandbox if all containers are done", func() {
			ginkgo.By("creating the pod that should always exit 0")

			name := "pod-always-succeed" + string(uuid.NewUUID())
			image := imageutils.GetE2EImage(imageutils.BusyBox)
			pod := &v1.Pod{
				ObjectMeta: metav1.ObjectMeta{
					Name: name,
				},
				Spec: v1.PodSpec{
					RestartPolicy: v1.RestartPolicyOnFailure,
					InitContainers: []v1.Container{
						{
							Name:  "foo",
							Image: image,
							Command: []string{
								"/bin/true",
							},
						},
					},
					Containers: []v1.Container{
						{
							Name:  "bar",
							Image: image,
							Command: []string{
								"/bin/true",
							},
						},
					},
				},
			}

			ginkgo.By("submitting the pod to kubernetes")
			createdPod := podClient.Create(pod)
			defer func() {
				ginkgo.By("deleting the pod")
				podClient.Delete(context.TODO(), pod.Name, metav1.DeleteOptions{})
			}()

			framework.ExpectNoError(e2epod.WaitForPodSuccessInNamespace(f.ClientSet, pod.Name, f.Namespace.Name))

			var eventList *v1.EventList
			var err error
			ginkgo.By("Getting events about the pod")
			framework.ExpectNoError(wait.Poll(time.Second*2, time.Second*60, func() (bool, error) {
				selector := fields.Set{
					"involvedObject.kind":      "Pod",
					"involvedObject.uid":       string(createdPod.UID),
					"involvedObject.namespace": f.Namespace.Name,
					"source":                   "kubelet",
				}.AsSelector().String()
				options := metav1.ListOptions{FieldSelector: selector}
				eventList, err = f.ClientSet.CoreV1().Events(f.Namespace.Name).List(context.TODO(), options)
				if err != nil {
					return false, err
				}
				if len(eventList.Items) > 0 {
					return true, nil
				}
				return false, nil
			}))

			ginkgo.By("Checking events about the pod")
			for _, event := range eventList.Items {
				if event.Reason == events.SandboxChanged {
					framework.Fail("Unexpected SandboxChanged event")
				}
			}
		})

		ginkgo.It("evicted pods should be terminal", func() {
			ginkgo.By("creating the pod that should be evicted")

			name := "pod-should-be-evicted" + string(uuid.NewUUID())
			image := imageutils.GetE2EImage(imageutils.BusyBox)
			pod := &v1.Pod{
				ObjectMeta: metav1.ObjectMeta{
					Name: name,
				},
				Spec: v1.PodSpec{
					RestartPolicy: v1.RestartPolicyOnFailure,
					Containers: []v1.Container{
						{
							Name:  "bar",
							Image: image,
							Command: []string{
								"/bin/sh", "-c", "sleep 10; fallocate -l 10M file; sleep 10000",
							},
							Resources: v1.ResourceRequirements{
								Limits: v1.ResourceList{
									"ephemeral-storage": resource.MustParse("5Mi"),
								},
							}},
					},
				},
			}

			ginkgo.By("submitting the pod to kubernetes")
			podClient.Create(pod)
			defer func() {
				ginkgo.By("deleting the pod")
				podClient.Delete(context.TODO(), pod.Name, metav1.DeleteOptions{})
			}()

			err := e2epod.WaitForPodTerminatedInNamespace(f.ClientSet, pod.Name, "Evicted", f.Namespace.Name)
			if err != nil {
				framework.Failf("error waiting for pod to be evicted: %v", err)
			}

		})
	})
<<<<<<< HEAD
=======

>>>>>>> a43c0904
})

func createAndTestPodRepeatedly(workers, iterations int, scenario podScenario, podClient v1core.PodInterface) {
	var (
		lock sync.Mutex
		errs []error

		wg sync.WaitGroup
	)

	r := prometheus.NewRegistry()
	h := prometheus.NewSummaryVec(prometheus.SummaryOpts{
		Name: "latency",
		Objectives: map[float64]float64{
			0.5:  0.05,
			0.75: 0.025,
			0.9:  0.01,
			0.99: 0.001,
		},
	}, []string{"node"})
	r.MustRegister(h)

	for i := 0; i < workers; i++ {
		wg.Add(1)
		go func(i int) {
			defer ginkgo.GinkgoRecover()
			defer wg.Done()
			for retries := 0; retries < iterations; retries++ {
				pod := scenario.Pod(i, retries)

				// create the pod, capture the change events, then delete the pod
				start := time.Now()
				created, err := podClient.Create(context.TODO(), pod, metav1.CreateOptions{})
				framework.ExpectNoError(err, "failed to create pod")

				ch := make(chan []watch.Event)
				waitForWatch := make(chan struct{})
				go func() {
					defer ginkgo.GinkgoRecover()
					defer close(ch)
					w, err := podClient.Watch(context.TODO(), metav1.ListOptions{
						ResourceVersion: created.ResourceVersion,
						FieldSelector:   fmt.Sprintf("metadata.name=%s", pod.Name),
					})
					if err != nil {
						framework.Logf("Unable to watch pod %s: %v", pod.Name, err)
						return
					}
					defer w.Stop()
					close(waitForWatch)
					events := []watch.Event{
						{Type: watch.Added, Object: created},
					}
					for event := range w.ResultChan() {
						events = append(events, event)
						if event.Type == watch.Error {
							framework.Logf("watch error seen for %s: %#v", pod.Name, event.Object)
						}
						if scenario.IsLastEvent(event) {
							framework.Logf("watch last event seen for %s", pod.Name)
							break
						}
					}
					ch <- events
				}()

				select {
				case <-ch: // in case the goroutine above exits before establishing the watch
				case <-waitForWatch: // when the watch is established
				}

				verifier, scenario, err := scenario.Action(pod)
				framework.ExpectNoError(err, "failed to take action")

				var (
					events []watch.Event
					ok     bool
				)
				select {
				case events, ok = <-ch:
					if !ok {
						continue
					}
					if len(events) < 2 {
						framework.Fail("only got a single event")
					}
				case <-time.After(5 * time.Minute):
					framework.Failf("timed out waiting for watch events for %s", pod.Name)
				}

				end := time.Now()

				var eventErr error
				for _, event := range events[1:] {
					if err := verifier.Verify(event); err != nil {
						eventErr = err
						break
					}
				}

				total := end.Sub(start)

				var lastPod *v1.Pod = pod
				func() {
					lock.Lock()
					defer lock.Unlock()

					if eventErr != nil {
						errs = append(errs, eventErr)
						return
					}
					pod, verifyErrs := verifier.VerifyFinal(scenario, total)
					if pod != nil {
						lastPod = pod
					}
					errs = append(errs, verifyErrs...)
				}()

				h.WithLabelValues(lastPod.Spec.NodeName).Observe(total.Seconds())
			}
		}(i)
	}

	wg.Wait()

	if len(errs) > 0 {
		var messages []string
		for _, err := range errs {
			messages = append(messages, err.Error())
		}
		framework.Failf("%d errors:\n%v", len(errs), strings.Join(messages, "\n"))
	}
	values, _ := r.Gather()
	var buf bytes.Buffer
	for _, m := range values {
		expfmt.MetricFamilyToText(&buf, m)
	}
	framework.Logf("Summary of latencies:\n%s", buf.String())
}

type podScenario interface {
	Pod(worker, attempt int) *v1.Pod
	Action(*v1.Pod) (podScenarioVerifier, string, error)
	IsLastEvent(event watch.Event) bool
}

type podScenarioVerifier interface {
	Verify(event watch.Event) error
	VerifyFinal(scenario string, duration time.Duration) (*v1.Pod, []error)
}

type podFastDeleteScenario struct {
	client  v1core.PodInterface
	delayMs int

	initContainer bool
}

func (s podFastDeleteScenario) Verifier(pod *v1.Pod) podScenarioVerifier {
	return &podStartVerifier{}
}

func (s podFastDeleteScenario) IsLastEvent(event watch.Event) bool {
	if event.Type == watch.Deleted {
		return true
	}
	return false
}

func (s podFastDeleteScenario) Action(pod *v1.Pod) (podScenarioVerifier, string, error) {
	t := time.Duration(rand.Intn(s.delayMs)) * time.Millisecond
	scenario := fmt.Sprintf("t=%s", t)
	time.Sleep(t)
	return &podStartVerifier{pod: pod}, scenario, s.client.Delete(context.TODO(), pod.Name, metav1.DeleteOptions{})
}

func (s podFastDeleteScenario) Pod(worker, attempt int) *v1.Pod {
	name := fmt.Sprintf("pod-terminate-status-%d-%d", worker, attempt)
	value := strconv.Itoa(time.Now().Nanosecond())
	one := int64(1)
	if s.initContainer {
		return &v1.Pod{
			ObjectMeta: metav1.ObjectMeta{
				Name: name,
				Labels: map[string]string{
					"name": "foo",
					"time": value,
				},
			},
			Spec: v1.PodSpec{
				RestartPolicy:                 v1.RestartPolicyNever,
				TerminationGracePeriodSeconds: &one,
				InitContainers: []v1.Container{
					{
						Name:  "fail",
						Image: imageutils.GetE2EImage(imageutils.BusyBox),
						Command: []string{
							"/bin/false",
						},
						Resources: v1.ResourceRequirements{
							Requests: v1.ResourceList{
								v1.ResourceCPU:    resource.MustParse("5m"),
								v1.ResourceMemory: resource.MustParse("10Mi"),
							},
						},
					},
				},
				Containers: []v1.Container{
					{
						Name:  "blocked",
						Image: imageutils.GetE2EImage(imageutils.BusyBox),
						Command: []string{
							"/bin/true",
						},
						Resources: v1.ResourceRequirements{
							Requests: v1.ResourceList{
								v1.ResourceCPU:    resource.MustParse("5m"),
								v1.ResourceMemory: resource.MustParse("10Mi"),
							},
						},
					},
				},
			},
		}
	}
	return &v1.Pod{
		ObjectMeta: metav1.ObjectMeta{
			Name: name,
			Labels: map[string]string{
				"name": "foo",
				"time": value,
			},
		},
		Spec: v1.PodSpec{
			RestartPolicy:                 v1.RestartPolicyNever,
			TerminationGracePeriodSeconds: &one,
			Containers: []v1.Container{
				{
					Name:  "fail",
					Image: imageutils.GetE2EImage(imageutils.BusyBox),
					Command: []string{
						"/bin/false",
					},
					Resources: v1.ResourceRequirements{
						Requests: v1.ResourceList{
							v1.ResourceCPU:    resource.MustParse("5m"),
							v1.ResourceMemory: resource.MustParse("10Mi"),
						},
					},
				},
			},
		},
	}
}

// podStartVerifier checks events for a given pod and looks for unexpected
// transitions. It assumes one container running to completion.
type podStartVerifier struct {
	pod                  *v1.Pod
	hasInitContainers    bool
	hasContainers        bool
	hasTerminated        bool
	hasRunningContainers bool
	hasTerminalPhase     bool
	duration             time.Duration
	completeDuration     time.Duration
}

var reBug88766 = regexp.MustCompile(`rootfs_linux.*kubernetes\.io~(secret|projected).*no such file or directory`)

// Verify takes successive watch events for a given pod and returns an error if the status is unexpected.
// This verifier works for any pod which has 0 init containers and 1 regular container.
func (v *podStartVerifier) Verify(event watch.Event) error {
	var ok bool
	pod, ok := event.Object.(*v1.Pod)
	if !ok {
		framework.Logf("Unexpected event object: %s %#v", event.Type, event.Object)
		return nil
	}
	v.pod = pod

	if len(pod.Spec.InitContainers) > 0 {
		if len(pod.Status.InitContainerStatuses) == 0 {
			if v.hasInitContainers {
				return fmt.Errorf("pod %s on node %s had incorrect init containers: %#v", pod.Name, pod.Spec.NodeName, pod.Status.InitContainerStatuses)
			}
			return nil
		}
		v.hasInitContainers = true
		if len(pod.Status.InitContainerStatuses) != 1 {
			return fmt.Errorf("pod %s on node %s had incorrect init containers: %#v", pod.Name, pod.Spec.NodeName, pod.Status.InitContainerStatuses)
		}

	} else {
		if len(pod.Status.InitContainerStatuses) != 0 {
			return fmt.Errorf("pod %s on node %s had incorrect init containers: %#v", pod.Name, pod.Spec.NodeName, pod.Status.InitContainerStatuses)
		}
	}

	if len(pod.Status.ContainerStatuses) == 0 {
		if v.hasContainers {
			return fmt.Errorf("pod %s on node %s had incorrect containers: %#v", pod.Name, pod.Spec.NodeName, pod.Status.ContainerStatuses)
		}
		return nil
	}
	v.hasContainers = true
	if len(pod.Status.ContainerStatuses) != 1 {
		return fmt.Errorf("pod %s on node %s had incorrect containers: %#v", pod.Name, pod.Spec.NodeName, pod.Status.ContainerStatuses)
	}

	if status := findContainerStatusInPod(pod, "blocked"); status != nil {
		if (status.Started != nil && *status.Started == true) || status.LastTerminationState.Terminated != nil || status.State.Waiting == nil {
			return fmt.Errorf("pod %s on node %s should not have started the blocked container: %#v", pod.Name, pod.Spec.NodeName, status)
		}
	}

	status := findContainerStatusInPod(pod, "fail")
	if status == nil {
		return fmt.Errorf("pod %s on node %s had incorrect containers: %#v", pod.Name, pod.Spec.NodeName, pod.Status)
	}

	t := status.State.Terminated
	if v.hasTerminated {
		if status.State.Waiting != nil || status.State.Running != nil {
			return fmt.Errorf("pod %s on node %s was terminated and then changed state: %#v", pod.Name, pod.Spec.NodeName, status)
		}
		if t == nil {
			return fmt.Errorf("pod %s on node %s was terminated and then had termination cleared: %#v", pod.Name, pod.Spec.NodeName, status)
		}
	}
	var hasNoStartTime bool
	v.hasRunningContainers = status.State.Waiting == nil && status.State.Terminated == nil
	if t != nil {
		if !t.FinishedAt.Time.IsZero() {
			if t.StartedAt.IsZero() {
				hasNoStartTime = true
			} else {
				v.duration = t.FinishedAt.Sub(t.StartedAt.Time)
			}
			v.completeDuration = t.FinishedAt.Sub(pod.CreationTimestamp.Time)
		}

		defer func() { v.hasTerminated = true }()
		switch {
		case t.ExitCode == 1:
			// expected
		case t.ExitCode == 137 && (t.Reason == "ContainerStatusUnknown" || t.Reason == "Error"):
			// expected, pod was force-killed after grace period
		case t.ExitCode == 128 && (t.Reason == "StartError" || t.Reason == "ContainerCannotRun") && reBug88766.MatchString(t.Message):
			// pod volume teardown races with container start in CRI, which reports a failure
			framework.Logf("pod %s on node %s failed with the symptoms of https://github.com/kubernetes/kubernetes/issues/88766", pod.Name, pod.Spec.NodeName)
		default:
			data, _ := json.MarshalIndent(pod.Status, "", "  ")
			framework.Logf("pod %s on node %s had incorrect final status:\n%s", pod.Name, pod.Spec.NodeName, string(data))
			return fmt.Errorf("pod %s on node %s container unexpected exit code %d: start=%s end=%s reason=%s message=%s", pod.Name, pod.Spec.NodeName, t.ExitCode, t.StartedAt, t.FinishedAt, t.Reason, t.Message)
		}
		switch {
		case v.duration > time.Hour:
			// problem with status reporting
			return fmt.Errorf("pod %s container %s on node %s had very long duration %s: start=%s end=%s", pod.Name, status.Name, pod.Spec.NodeName, v.duration, t.StartedAt, t.FinishedAt)
		case hasNoStartTime:
			// should never happen
			return fmt.Errorf("pod %s container %s on node %s had finish time but not start time: end=%s", pod.Name, status.Name, pod.Spec.NodeName, t.FinishedAt)
		}
	}
	if pod.Status.Phase == v1.PodFailed || pod.Status.Phase == v1.PodSucceeded {
		v.hasTerminalPhase = true
	} else {
		if v.hasTerminalPhase {
			return fmt.Errorf("pod %s on node %s was in a terminal phase and then reverted: %#v", pod.Name, pod.Spec.NodeName, pod.Status)
		}
	}
	return nil
}

func (v *podStartVerifier) VerifyFinal(scenario string, total time.Duration) (*v1.Pod, []error) {
	var errs []error
	pod := v.pod
	if !v.hasTerminalPhase {
		var names []string
		for _, status := range pod.Status.ContainerStatuses {
			if status.State.Running != nil {
				names = append(names, status.Name)
			}
		}
		switch {
		case len(names) > 0:
			errs = append(errs, fmt.Errorf("pod %s on node %s did not reach a terminal phase before being deleted but had running containers: phase=%s, running-containers=%s", pod.Name, pod.Spec.NodeName, pod.Status.Phase, strings.Join(names, ",")))
		case pod.Status.Phase != v1.PodPending:
			errs = append(errs, fmt.Errorf("pod %s on node %s was not Pending but has no running containers: phase=%s", pod.Name, pod.Spec.NodeName, pod.Status.Phase))
		}
	}
	if v.hasRunningContainers {
		data, _ := json.MarshalIndent(pod.Status.ContainerStatuses, "", "  ")
		errs = append(errs, fmt.Errorf("pod %s on node %s had running or unknown container status before being deleted:\n%s", pod.Name, pod.Spec.NodeName, string(data)))
	}

	framework.Logf("Pod %s on node %s %s total=%s run=%s execute=%s", pod.Name, pod.Spec.NodeName, scenario, total, v.completeDuration, v.duration)
	return pod, errs
}

// findContainerStatusInPod finds a container status by its name in the provided pod
func findContainerStatusInPod(pod *v1.Pod, containerName string) *v1.ContainerStatus {
	for _, container := range pod.Status.InitContainerStatuses {
		if container.Name == containerName {
			return &container
		}
	}
	for _, container := range pod.Status.ContainerStatuses {
		if container.Name == containerName {
			return &container
		}
	}
	for _, container := range pod.Status.EphemeralContainerStatuses {
		if container.Name == containerName {
			return &container
		}
	}
	return nil
}<|MERGE_RESOLUTION|>--- conflicted
+++ resolved
@@ -338,10 +338,7 @@
 
 		})
 	})
-<<<<<<< HEAD
-=======
-
->>>>>>> a43c0904
+
 })
 
 func createAndTestPodRepeatedly(workers, iterations int, scenario podScenario, podClient v1core.PodInterface) {
