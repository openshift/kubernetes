--- conflicted
+++ resolved
@@ -338,10 +338,7 @@
 
 		})
 	})
-<<<<<<< HEAD
-=======
-
->>>>>>> c1de2d70
+
 })
 
 func createAndTestPodRepeatedly(workers, iterations int, scenario podScenario, podClient v1core.PodInterface) {
