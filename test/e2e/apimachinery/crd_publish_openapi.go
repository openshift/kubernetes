/*
Copyright 2019 The Kubernetes Authors.

Licensed under the Apache License, Version 2.0 (the "License");
you may not use this file except in compliance with the License.
You may obtain a copy of the License at

    http://www.apache.org/licenses/LICENSE-2.0

Unless required by applicable law or agreed to in writing, software
distributed under the License is distributed on an "AS IS" BASIS,
WITHOUT WARRANTIES OR CONDITIONS OF ANY KIND, either express or implied.
See the License for the specific language governing permissions and
limitations under the License.
*/

package apimachinery

import (
	"context"
	"encoding/json"
	"fmt"
	"io/ioutil"
	"net/http"
	"regexp"
	"strings"
	"time"

	"github.com/go-openapi/spec"
	"github.com/onsi/ginkgo"
	openapiutil "k8s.io/kube-openapi/pkg/util"
	"k8s.io/utils/pointer"
	"sigs.k8s.io/yaml"

	"k8s.io/apiextensions-apiserver/pkg/apis/apiextensions"
	apiextensionsv1 "k8s.io/apiextensions-apiserver/pkg/apis/apiextensions/v1"
	"k8s.io/apiextensions-apiserver/pkg/apiserver/validation"
	apiequality "k8s.io/apimachinery/pkg/api/equality"
	metav1 "k8s.io/apimachinery/pkg/apis/meta/v1"
	"k8s.io/apimachinery/pkg/types"
	"k8s.io/apimachinery/pkg/util/wait"
	k8sclientset "k8s.io/client-go/kubernetes"
	"k8s.io/client-go/rest"
	"k8s.io/kubernetes/test/e2e/framework"
	"k8s.io/kubernetes/test/utils/crd"
)

var (
	metaPattern = `"kind":"%s","apiVersion":"%s/%s","metadata":{"name":"%s"}`
)

var _ = SIGDescribe("CustomResourcePublishOpenAPI [Privileged:ClusterAdmin]", func() {
	f := framework.NewDefaultFramework("crd-publish-openapi")

	/*
		Release: v1.16
		Testname: Custom Resource OpenAPI Publish, with validation schema
		Description: Register a custom resource definition with a validating schema consisting of objects, arrays and
		primitives. Attempt to create and apply a change a custom resource using valid properties, via kubectl;
		client-side validation MUST pass. Attempt both operations with unknown properties and without required
		properties; client-side validation MUST reject the operations. Attempt kubectl explain; the output MUST
		explain the custom resource properties. Attempt kubectl explain on custom resource properties; the output MUST
		explain the nested custom resource properties.
	*/
	framework.ConformanceIt("works for CRD with validation schema", func() {
		crd, err := setupCRD(f, schemaFoo, "foo", "v1")
		if err != nil {
			framework.Failf("%v", err)
		}

		meta := fmt.Sprintf(metaPattern, crd.Crd.Spec.Names.Kind, crd.Crd.Spec.Group, crd.Crd.Spec.Versions[0].Name, "test-foo")
		ns := fmt.Sprintf("--namespace=%v", f.Namespace.Name)

		ginkgo.By("client-side validation (kubectl create and apply) allows request with known and required properties")
		validCR := fmt.Sprintf(`{%s,"spec":{"bars":[{"name":"test-bar"}]}}`, meta)
		if _, err := framework.RunKubectlInput(f.Namespace.Name, validCR, ns, "create", "-f", "-"); err != nil {
			framework.Failf("failed to create valid CR %s: %v", validCR, err)
		}
		if _, err := framework.RunKubectl(f.Namespace.Name, ns, "delete", crd.Crd.Spec.Names.Plural, "test-foo"); err != nil {
			framework.Failf("failed to delete valid CR: %v", err)
		}
		if _, err := framework.RunKubectlInput(f.Namespace.Name, validCR, ns, "apply", "-f", "-"); err != nil {
			framework.Failf("failed to apply valid CR %s: %v", validCR, err)
		}
		if _, err := framework.RunKubectl(f.Namespace.Name, ns, "delete", crd.Crd.Spec.Names.Plural, "test-foo"); err != nil {
			framework.Failf("failed to delete valid CR: %v", err)
		}

		// TODO(workload): re-enable client-side validation tests
		/*
			ginkgo.By("client-side validation (kubectl create and apply) rejects request with unknown properties when disallowed by the schema")
			unknownCR := fmt.Sprintf(`{%s,"spec":{"foo":true}}`, meta)
			if _, err := framework.RunKubectlInput(f.Namespace.Name, unknownCR, ns, "create", "-f", "-"); err == nil || !strings.Contains(err.Error(), `unknown field "foo"`) {
				framework.Failf("unexpected no error when creating CR with unknown field: %v", err)
			}
			if _, err := framework.RunKubectlInput(f.Namespace.Name, unknownCR, ns, "apply", "-f", "-"); err == nil || !strings.Contains(err.Error(), `unknown field "foo"`) {
				framework.Failf("unexpected no error when applying CR with unknown field: %v", err)
			}

			ginkgo.By("client-side validation (kubectl create and apply) rejects request without required properties")
			noRequireCR := fmt.Sprintf(`{%s,"spec":{"bars":[{"age":"10"}]}}`, meta)
			if _, err := framework.RunKubectlInput(f.Namespace.Name, noRequireCR, ns, "create", "-f", "-"); err == nil || !strings.Contains(err.Error(), `missing required field "name"`) {
				framework.Failf("unexpected no error when creating CR without required field: %v", err)
			}
			if _, err := framework.RunKubectlInput(f.Namespace.Name, noRequireCR, ns, "apply", "-f", "-"); err == nil || !strings.Contains(err.Error(), `missing required field "name"`) {
				framework.Failf("unexpected no error when applying CR without required field: %v", err)
			}
		*/

		ginkgo.By("kubectl explain works to explain CR properties")
		if err := verifyKubectlExplain(f.Namespace.Name, crd.Crd.Spec.Names.Plural, `(?s)DESCRIPTION:.*Foo CRD for Testing.*FIELDS:.*apiVersion.*<string>.*APIVersion defines.*spec.*<Object>.*Specification of Foo`); err != nil {
			framework.Failf("%v", err)
		}

		ginkgo.By("kubectl explain works to explain CR properties recursively")
		if err := verifyKubectlExplain(f.Namespace.Name, crd.Crd.Spec.Names.Plural+".metadata", `(?s)DESCRIPTION:.*Standard object's metadata.*FIELDS:.*creationTimestamp.*<string>.*CreationTimestamp is a timestamp`); err != nil {
			framework.Failf("%v", err)
		}
		if err := verifyKubectlExplain(f.Namespace.Name, crd.Crd.Spec.Names.Plural+".spec", `(?s)DESCRIPTION:.*Specification of Foo.*FIELDS:.*bars.*<\[\]Object>.*List of Bars and their specs`); err != nil {
			framework.Failf("%v", err)
		}
		if err := verifyKubectlExplain(f.Namespace.Name, crd.Crd.Spec.Names.Plural+".spec.bars", `(?s)RESOURCE:.*bars.*<\[\]Object>.*DESCRIPTION:.*List of Bars and their specs.*FIELDS:.*bazs.*<\[\]string>.*List of Bazs.*name.*<string>.*Name of Bar`); err != nil {
			framework.Failf("%v", err)
		}

		ginkgo.By("kubectl explain works to return error when explain is called on property that doesn't exist")
		if _, err := framework.RunKubectl(f.Namespace.Name, "explain", crd.Crd.Spec.Names.Plural+".spec.bars2"); err == nil || !strings.Contains(err.Error(), `field "bars2" does not exist`) {
			framework.Failf("unexpected no error when explaining property that doesn't exist: %v", err)
		}

		if err := cleanupCRD(f, crd); err != nil {
			framework.Failf("%v", err)
		}
	})

	/*
		Release: v1.16
		Testname: Custom Resource OpenAPI Publish, with x-preserve-unknown-fields in object
		Description: Register a custom resource definition with x-preserve-unknown-fields in the top level object.
		Attempt to create and apply a change a custom resource, via kubectl; client-side validation MUST accept unknown
		properties. Attempt kubectl explain; the output MUST contain a valid DESCRIPTION stanza.
	*/
	framework.ConformanceIt("works for CRD without validation schema", func() {
		crd, err := setupCRD(f, nil, "empty", "v1")
		if err != nil {
			framework.Failf("%v", err)
		}

		meta := fmt.Sprintf(metaPattern, crd.Crd.Spec.Names.Kind, crd.Crd.Spec.Group, crd.Crd.Spec.Versions[0].Name, "test-cr")
		ns := fmt.Sprintf("--namespace=%v", f.Namespace.Name)

		ginkgo.By("client-side validation (kubectl create and apply) allows request with any unknown properties")
		randomCR := fmt.Sprintf(`{%s,"a":{"b":[{"c":"d"}]}}`, meta)
		if _, err := framework.RunKubectlInput(f.Namespace.Name, randomCR, ns, "create", "-f", "-"); err != nil {
			framework.Failf("failed to create random CR %s for CRD without schema: %v", randomCR, err)
		}
		if _, err := framework.RunKubectl(f.Namespace.Name, ns, "delete", crd.Crd.Spec.Names.Plural, "test-cr"); err != nil {
			framework.Failf("failed to delete random CR: %v", err)
		}
		if _, err := framework.RunKubectlInput(f.Namespace.Name, randomCR, ns, "apply", "-f", "-"); err != nil {
			framework.Failf("failed to apply random CR %s for CRD without schema: %v", randomCR, err)
		}
		if _, err := framework.RunKubectl(f.Namespace.Name, ns, "delete", crd.Crd.Spec.Names.Plural, "test-cr"); err != nil {
			framework.Failf("failed to delete random CR: %v", err)
		}

		ginkgo.By("kubectl explain works to explain CR without validation schema")
		if err := verifyKubectlExplain(f.Namespace.Name, crd.Crd.Spec.Names.Plural, `(?s)DESCRIPTION:.*<empty>`); err != nil {
			framework.Failf("%v", err)
		}

		if err := cleanupCRD(f, crd); err != nil {
			framework.Failf("%v", err)
		}
	})

	/*
		Release: v1.16
		Testname: Custom Resource OpenAPI Publish, with x-preserve-unknown-fields at root
		Description: Register a custom resource definition with x-preserve-unknown-fields in the schema root.
		Attempt to create and apply a change a custom resource, via kubectl; client-side validation MUST accept unknown
		properties. Attempt kubectl explain; the output MUST show the custom resource KIND.
	*/
	framework.ConformanceIt("works for CRD preserving unknown fields at the schema root", func() {
		crd, err := setupCRDAndVerifySchema(f, schemaPreserveRoot, nil, "unknown-at-root", "v1")
		if err != nil {
			framework.Failf("%v", err)
		}

		meta := fmt.Sprintf(metaPattern, crd.Crd.Spec.Names.Kind, crd.Crd.Spec.Group, crd.Crd.Spec.Versions[0].Name, "test-cr")
		ns := fmt.Sprintf("--namespace=%v", f.Namespace.Name)

		ginkgo.By("client-side validation (kubectl create and apply) allows request with any unknown properties")
		randomCR := fmt.Sprintf(`{%s,"a":{"b":[{"c":"d"}]}}`, meta)
		if _, err := framework.RunKubectlInput(f.Namespace.Name, randomCR, ns, "create", "-f", "-"); err != nil {
			framework.Failf("failed to create random CR %s for CRD that allows unknown properties at the root: %v", randomCR, err)
		}
		if _, err := framework.RunKubectl(f.Namespace.Name, ns, "delete", crd.Crd.Spec.Names.Plural, "test-cr"); err != nil {
			framework.Failf("failed to delete random CR: %v", err)
		}
		if _, err := framework.RunKubectlInput(f.Namespace.Name, randomCR, ns, "apply", "-f", "-"); err != nil {
			framework.Failf("failed to apply random CR %s for CRD without schema: %v", randomCR, err)
		}
		if _, err := framework.RunKubectl(f.Namespace.Name, ns, "delete", crd.Crd.Spec.Names.Plural, "test-cr"); err != nil {
			framework.Failf("failed to delete random CR: %v", err)
		}

		ginkgo.By("kubectl explain works to explain CR")
		if err := verifyKubectlExplain(f.Namespace.Name, crd.Crd.Spec.Names.Plural, fmt.Sprintf(`(?s)KIND:.*%s`, crd.Crd.Spec.Names.Kind)); err != nil {
			framework.Failf("%v", err)
		}

		if err := cleanupCRD(f, crd); err != nil {
			framework.Failf("%v", err)
		}
	})

	/*
		Release: v1.16
		Testname: Custom Resource OpenAPI Publish, with x-preserve-unknown-fields in embedded object
		Description: Register a custom resource definition with x-preserve-unknown-fields in an embedded object.
		Attempt to create and apply a change a custom resource, via kubectl; client-side validation MUST accept unknown
		properties. Attempt kubectl explain; the output MUST show that x-preserve-unknown-properties is used on the
		nested field.
	*/
	framework.ConformanceIt("works for CRD preserving unknown fields in an embedded object", func() {
		crd, err := setupCRDAndVerifySchema(f, schemaPreserveNested, nil, "unknown-in-nested", "v1")
		if err != nil {
			framework.Failf("%v", err)
		}

		meta := fmt.Sprintf(metaPattern, crd.Crd.Spec.Names.Kind, crd.Crd.Spec.Group, crd.Crd.Spec.Versions[0].Name, "test-cr")
		ns := fmt.Sprintf("--namespace=%v", f.Namespace.Name)

		ginkgo.By("client-side validation (kubectl create and apply) allows request with any unknown properties")
		randomCR := fmt.Sprintf(`{%s,"spec":{"b":[{"c":"d"}]}}`, meta)
		if _, err := framework.RunKubectlInput(f.Namespace.Name, randomCR, ns, "create", "-f", "-"); err != nil {
			framework.Failf("failed to create random CR %s for CRD that allows unknown properties in a nested object: %v", randomCR, err)
		}
		if _, err := framework.RunKubectl(f.Namespace.Name, ns, "delete", crd.Crd.Spec.Names.Plural, "test-cr"); err != nil {
			framework.Failf("failed to delete random CR: %v", err)
		}
		if _, err := framework.RunKubectlInput(f.Namespace.Name, randomCR, ns, "apply", "-f", "-"); err != nil {
			framework.Failf("failed to apply random CR %s for CRD without schema: %v", randomCR, err)
		}
		if _, err := framework.RunKubectl(f.Namespace.Name, ns, "delete", crd.Crd.Spec.Names.Plural, "test-cr"); err != nil {
			framework.Failf("failed to delete random CR: %v", err)
		}

		ginkgo.By("kubectl explain works to explain CR")
		if err := verifyKubectlExplain(f.Namespace.Name, crd.Crd.Spec.Names.Plural, `(?s)DESCRIPTION:.*preserve-unknown-properties in nested field for Testing`); err != nil {
			framework.Failf("%v", err)
		}

		if err := cleanupCRD(f, crd); err != nil {
			framework.Failf("%v", err)
		}
	})

	/*
		Release: v1.16
		Testname: Custom Resource OpenAPI Publish, varying groups
		Description: Register multiple custom resource definitions spanning different groups and versions;
		OpenAPI definitions MUST be published for custom resource definitions.
	*/
	framework.ConformanceIt("works for multiple CRDs of different groups", func() {
		ginkgo.By("CRs in different groups (two CRDs) show up in OpenAPI documentation")
		crdFoo, err := setupCRD(f, schemaFoo, "foo", "v1")
		if err != nil {
			framework.Failf("%v", err)
		}
		crdWaldo, err := setupCRD(f, schemaWaldo, "waldo", "v1beta1")
		if err != nil {
			framework.Failf("%v", err)
		}
		if crdFoo.Crd.Spec.Group == crdWaldo.Crd.Spec.Group {
			framework.Failf("unexpected: CRDs should be of different group %v, %v", crdFoo.Crd.Spec.Group, crdWaldo.Crd.Spec.Group)
		}
		if err := waitForDefinition(f.ClientSet, definitionName(crdWaldo, "v1beta1"), schemaWaldo); err != nil {
			framework.Failf("%v", err)
		}
		if err := waitForDefinition(f.ClientSet, definitionName(crdFoo, "v1"), schemaFoo); err != nil {
			framework.Failf("%v", err)
		}
		if err := cleanupCRD(f, crdFoo); err != nil {
			framework.Failf("%v", err)
		}
		if err := cleanupCRD(f, crdWaldo); err != nil {
			framework.Failf("%v", err)
		}
	})

	/*
		Release: v1.16
		Testname: Custom Resource OpenAPI Publish, varying versions
		Description: Register a custom resource definition with multiple versions; OpenAPI definitions MUST be published
		for custom resource definitions.
	*/
	framework.ConformanceIt("works for multiple CRDs of same group but different versions", func() {
		ginkgo.By("CRs in the same group but different versions (one multiversion CRD) show up in OpenAPI documentation")
		crdMultiVer, err := setupCRD(f, schemaFoo, "multi-ver", "v2", "v3")
		if err != nil {
			framework.Failf("%v", err)
		}
		if err := waitForDefinition(f.ClientSet, definitionName(crdMultiVer, "v3"), schemaFoo); err != nil {
			framework.Failf("%v", err)
		}
		if err := waitForDefinition(f.ClientSet, definitionName(crdMultiVer, "v2"), schemaFoo); err != nil {
			framework.Failf("%v", err)
		}
		if err := cleanupCRD(f, crdMultiVer); err != nil {
			framework.Failf("%v", err)
		}

		ginkgo.By("CRs in the same group but different versions (two CRDs) show up in OpenAPI documentation")
		crdFoo, err := setupCRD(f, schemaFoo, "common-group", "v4")
		if err != nil {
			framework.Failf("%v", err)
		}
		crdWaldo, err := setupCRD(f, schemaWaldo, "common-group", "v5")
		if err != nil {
			framework.Failf("%v", err)
		}
		if crdFoo.Crd.Spec.Group != crdWaldo.Crd.Spec.Group {
			framework.Failf("unexpected: CRDs should be of the same group %v, %v", crdFoo.Crd.Spec.Group, crdWaldo.Crd.Spec.Group)
		}
		if err := waitForDefinition(f.ClientSet, definitionName(crdWaldo, "v5"), schemaWaldo); err != nil {
			framework.Failf("%v", err)
		}
		if err := waitForDefinition(f.ClientSet, definitionName(crdFoo, "v4"), schemaFoo); err != nil {
			framework.Failf("%v", err)
		}
		if err := cleanupCRD(f, crdFoo); err != nil {
			framework.Failf("%v", err)
		}
		if err := cleanupCRD(f, crdWaldo); err != nil {
			framework.Failf("%v", err)
		}
	})

	/*
		Release: v1.16
		Testname: Custom Resource OpenAPI Publish, varying kinds
		Description: Register multiple custom resource definitions in the same group and version but spanning different kinds;
		OpenAPI definitions MUST be published for custom resource definitions.
	*/
	framework.ConformanceIt("works for multiple CRDs of same group and version but different kinds", func() {
		ginkgo.By("CRs in the same group and version but different kinds (two CRDs) show up in OpenAPI documentation")
		crdFoo, err := setupCRD(f, schemaFoo, "common-group", "v6")
		if err != nil {
			framework.Failf("%v", err)
		}
		crdWaldo, err := setupCRD(f, schemaWaldo, "common-group", "v6")
		if err != nil {
			framework.Failf("%v", err)
		}
		if crdFoo.Crd.Spec.Group != crdWaldo.Crd.Spec.Group {
			framework.Failf("unexpected: CRDs should be of the same group %v, %v", crdFoo.Crd.Spec.Group, crdWaldo.Crd.Spec.Group)
		}
		if err := waitForDefinition(f.ClientSet, definitionName(crdWaldo, "v6"), schemaWaldo); err != nil {
			framework.Failf("%v", err)
		}
		if err := waitForDefinition(f.ClientSet, definitionName(crdFoo, "v6"), schemaFoo); err != nil {
			framework.Failf("%v", err)
		}
		if err := cleanupCRD(f, crdFoo); err != nil {
			framework.Failf("%v", err)
		}
		if err := cleanupCRD(f, crdWaldo); err != nil {
			framework.Failf("%v", err)
		}
	})

	/*
		Release: v1.16
		Testname: Custom Resource OpenAPI Publish, version rename
		Description: Register a custom resource definition with multiple versions; OpenAPI definitions MUST be published
		for custom resource definitions. Rename one of the versions of the custom resource definition via a patch;
		OpenAPI definitions MUST update to reflect the rename.
	*/
	framework.ConformanceIt("updates the published spec when one version gets renamed", func() {
		ginkgo.By("set up a multi version CRD")
		crdMultiVer, err := setupCRD(f, schemaFoo, "multi-ver", "v2", "v3")
		if err != nil {
			framework.Failf("%v", err)
		}
		if err := waitForDefinition(f.ClientSet, definitionName(crdMultiVer, "v3"), schemaFoo); err != nil {
			framework.Failf("%v", err)
		}
		if err := waitForDefinition(f.ClientSet, definitionName(crdMultiVer, "v2"), schemaFoo); err != nil {
			framework.Failf("%v", err)
		}

		ginkgo.By("rename a version")
		patch := []byte(`[
			{"op":"test","path":"/spec/versions/1/name","value":"v3"},
			{"op": "replace", "path": "/spec/versions/1/name", "value": "v4"}
		]`)
		crdMultiVer.Crd, err = crdMultiVer.APIExtensionClient.ApiextensionsV1().CustomResourceDefinitions().Patch(context.TODO(), crdMultiVer.Crd.Name, types.JSONPatchType, patch, metav1.PatchOptions{})
		if err != nil {
			framework.Failf("%v", err)
		}

		ginkgo.By("check the new version name is served")
		if err := waitForDefinition(f.ClientSet, definitionName(crdMultiVer, "v4"), schemaFoo); err != nil {
			framework.Failf("%v", err)
		}
		ginkgo.By("check the old version name is removed")
		if err := waitForDefinitionCleanup(f.ClientSet, definitionName(crdMultiVer, "v3")); err != nil {
			framework.Failf("%v", err)
		}
		ginkgo.By("check the other version is not changed")
		if err := waitForDefinition(f.ClientSet, definitionName(crdMultiVer, "v2"), schemaFoo); err != nil {
			framework.Failf("%v", err)
		}

		// TestCrd.Versions is different from TestCrd.Crd.Versions, we have to manually
		// update the name there. Used by cleanupCRD
		crdMultiVer.Crd.Spec.Versions[1].Name = "v4"
		if err := cleanupCRD(f, crdMultiVer); err != nil {
			framework.Failf("%v", err)
		}
	})

	/*
		Release: v1.16
		Testname: Custom Resource OpenAPI Publish, stop serving version
		Description: Register a custom resource definition with multiple versions. OpenAPI definitions MUST be published
		for custom resource definitions. Update the custom resource definition to not serve one of the versions. OpenAPI
		definitions MUST be updated to not contain the version that is no longer served.
	*/
	framework.ConformanceIt("removes definition from spec when one version gets changed to not be served", func() {
		ginkgo.By("set up a multi version CRD")
		crd, err := setupCRD(f, schemaFoo, "multi-to-single-ver", "v5", "v6alpha1")
		if err != nil {
			framework.Failf("%v", err)
		}
		// just double check. setupCRD() checked this for us already
		if err := waitForDefinition(f.ClientSet, definitionName(crd, "v6alpha1"), schemaFoo); err != nil {
			framework.Failf("%v", err)
		}
		if err := waitForDefinition(f.ClientSet, definitionName(crd, "v5"), schemaFoo); err != nil {
			framework.Failf("%v", err)
		}

		ginkgo.By("mark a version not serverd")
		crd.Crd, err = crd.APIExtensionClient.ApiextensionsV1().CustomResourceDefinitions().Get(context.TODO(), crd.Crd.Name, metav1.GetOptions{})
		if err != nil {
			framework.Failf("%v", err)
		}
		crd.Crd.Spec.Versions[1].Served = false
		crd.Crd, err = crd.APIExtensionClient.ApiextensionsV1().CustomResourceDefinitions().Update(context.TODO(), crd.Crd, metav1.UpdateOptions{})
		if err != nil {
			framework.Failf("%v", err)
		}

		ginkgo.By("check the unserved version gets removed")
		if err := waitForDefinitionCleanup(f.ClientSet, definitionName(crd, "v6alpha1")); err != nil {
			framework.Failf("%v", err)
		}
		ginkgo.By("check the other version is not changed")
		if err := waitForDefinition(f.ClientSet, definitionName(crd, "v5"), schemaFoo); err != nil {
			framework.Failf("%v", err)
		}

		if err := cleanupCRD(f, crd); err != nil {
			framework.Failf("%v", err)
		}
	})

	// Marked as flaky until https://github.com/kubernetes/kubernetes/issues/65517 is solved.
	ginkgo.It("[Flaky] kubectl explain works for CR with the same resource name as built-in object.", func() {
		customServiceShortName := fmt.Sprintf("ksvc-%d", time.Now().Unix()) // make short name unique
		opt := func(crd *apiextensionsv1.CustomResourceDefinition) {
			crd.ObjectMeta = metav1.ObjectMeta{Name: "services." + crd.Spec.Group}
			crd.Spec.Names = apiextensionsv1.CustomResourceDefinitionNames{
				Plural:     "services",
				Singular:   "service",
				ListKind:   "ServiceList",
				Kind:       "Service",
				ShortNames: []string{customServiceShortName},
			}
		}
		crdSvc, err := setupCRDAndVerifySchemaWithOptions(f, schemaCustomService, schemaCustomService, "service", []string{"v1"}, opt)
		if err != nil {
			framework.Failf("%v", err)
		}

		if err := verifyKubectlExplain(f.Namespace.Name, customServiceShortName+".spec", `(?s)DESCRIPTION:.*Specification of CustomService.*FIELDS:.*dummy.*<string>.*Dummy property`); err != nil {
			_ = cleanupCRD(f, crdSvc) // need to remove the crd since its name is unchanged
			framework.Failf("%v", err)
		}

		if err := cleanupCRD(f, crdSvc); err != nil {
			framework.Failf("%v", err)
		}
	})
})

func setupCRD(f *framework.Framework, schema []byte, groupSuffix string, versions ...string) (*crd.TestCrd, error) {
	expect := schema
	if schema == nil {
		// to be backwards compatible, we expect CRD controller to treat
		// CRD with nil schema specially and publish an empty schema
		expect = []byte(`type: object`)
	}
	return setupCRDAndVerifySchema(f, schema, expect, groupSuffix, versions...)
}

<<<<<<< HEAD
func setupCRDAndVerifySchema(f *framework.Framework, schema, expect []byte, groupSuffix string, versions ...string) (tCRD *crd.TestCrd, err error) {
=======
func setupCRDAndVerifySchema(f *framework.Framework, schema, expect []byte, groupSuffix string, versions ...string) (*crd.TestCrd, error) {
	return setupCRDAndVerifySchemaWithOptions(f, schema, expect, groupSuffix, versions)
}

func setupCRDAndVerifySchemaWithOptions(f *framework.Framework, schema, expect []byte, groupSuffix string, versions []string, options ...crd.Option) (tCRD *crd.TestCrd, err error) {
>>>>>>> ee25ac90
	defer func() {
		if err == nil {
			framework.Logf("sleeping 45 seconds before running the actual tests, we hope that during all API servers converge during that window, see %q for more", "https://github.com/kubernetes/kubernetes/pull/90452")
			time.Sleep(time.Second * 45)
		}
	}()
	group := fmt.Sprintf("%s-test-%s.example.com", f.BaseName, groupSuffix)
	if len(versions) == 0 {
		return nil, fmt.Errorf("require at least one version for CRD")
	}

	props := &apiextensionsv1.JSONSchemaProps{}
	if schema != nil {
		if err := yaml.Unmarshal(schema, props); err != nil {
			return nil, err
		}
	}

<<<<<<< HEAD
	tCRD, err = crd.CreateMultiVersionTestCRD(f, group, func(crd *apiextensionsv1.CustomResourceDefinition) {
=======
	options = append(options, func(crd *apiextensionsv1.CustomResourceDefinition) {
>>>>>>> ee25ac90
		var apiVersions []apiextensionsv1.CustomResourceDefinitionVersion
		for i, version := range versions {
			version := apiextensionsv1.CustomResourceDefinitionVersion{
				Name:    version,
				Served:  true,
				Storage: i == 0,
			}
			// set up validation when input schema isn't nil
			if schema != nil {
				version.Schema = &apiextensionsv1.CustomResourceValidation{
					OpenAPIV3Schema: props,
				}
			} else {
				version.Schema = &apiextensionsv1.CustomResourceValidation{
					OpenAPIV3Schema: &apiextensionsv1.JSONSchemaProps{
						XPreserveUnknownFields: pointer.BoolPtr(true),
						Type:                   "object",
					},
				}
			}
			apiVersions = append(apiVersions, version)
		}
		crd.Spec.Versions = apiVersions
	})
	tCRD, err = crd.CreateMultiVersionTestCRD(f, group, options...)
	if err != nil {
		return nil, fmt.Errorf("failed to create CRD: %v", err)
	}

	for _, v := range tCRD.Crd.Spec.Versions {
		if err := waitForDefinition(f.ClientSet, definitionName(tCRD, v.Name), expect); err != nil {
			return nil, fmt.Errorf("%v", err)
		}
	}
	return tCRD, nil
}

func cleanupCRD(f *framework.Framework, crd *crd.TestCrd) error {
	crd.CleanUp()
	for _, v := range crd.Crd.Spec.Versions {
		name := definitionName(crd, v.Name)
		if err := waitForDefinitionCleanup(f.ClientSet, name); err != nil {
			return fmt.Errorf("%v", err)
		}
	}
	return nil
}

const waitSuccessThreshold = 10

// mustSucceedMultipleTimes calls f multiple times on success and only returns true if all calls are successful.
// This is necessary to avoid flaking tests where one call might hit a good apiserver while in HA other apiservers
// might be lagging behind. Calling f multiple times reduces the chance exponentially.
func mustSucceedMultipleTimes(n int, f func() (bool, error)) func() (bool, error) {
	return func() (bool, error) {
		for i := 0; i < n; i++ {
			ok, err := f()
			if err != nil || !ok {
				return ok, err
			}
		}
		return true, nil
	}
}

// waitForDefinition waits for given definition showing up in swagger with given schema.
// If schema is nil, only the existence of the given name is checked.
func waitForDefinition(c k8sclientset.Interface, name string, schema []byte) error {
	expect := spec.Schema{}
	if err := convertJSONSchemaProps(schema, &expect); err != nil {
		return err
	}

	err := waitForOpenAPISchema(c, func(spec *spec.Swagger) (bool, string) {
		d, ok := spec.SwaggerProps.Definitions[name]
		if !ok {
			return false, fmt.Sprintf("spec.SwaggerProps.Definitions[\"%s\"] not found", name)
		}
		if schema != nil {
			// drop properties and extension that we added
			dropDefaults(&d)
			if !apiequality.Semantic.DeepEqual(expect, d) {
				return false, fmt.Sprintf("spec.SwaggerProps.Definitions[\"%s\"] not match; expect: %v, actual: %v", name, expect, d)
			}
		}
		return true, ""
	})
	if err != nil {
		return fmt.Errorf("failed to wait for definition %q to be served with the right OpenAPI schema: %v", name, err)
	}
	return nil
}

// waitForDefinitionCleanup waits for given definition to be removed from swagger
func waitForDefinitionCleanup(c k8sclientset.Interface, name string) error {
	err := waitForOpenAPISchema(c, func(spec *spec.Swagger) (bool, string) {
		if _, ok := spec.SwaggerProps.Definitions[name]; ok {
			return false, fmt.Sprintf("spec.SwaggerProps.Definitions[\"%s\"] still exists", name)
		}
		return true, ""
	})
	if err != nil {
		return fmt.Errorf("failed to wait for definition %q not to be served anymore: %v", name, err)
	}
	return nil
}

func waitForOpenAPISchema(c k8sclientset.Interface, pred func(*spec.Swagger) (bool, string)) error {
	client := c.Discovery().RESTClient().(*rest.RESTClient).Client
	url := c.Discovery().RESTClient().Get().AbsPath("openapi", "v2").URL()
	lastMsg := ""
	etag := ""
	var etagSpec *spec.Swagger
	if err := wait.Poll(500*time.Millisecond, 60*time.Second, mustSucceedMultipleTimes(waitSuccessThreshold, func() (bool, error) {
		// download spec with etag support
		spec := &spec.Swagger{}
		req, err := http.NewRequest("GET", url.String(), nil)
		if err != nil {
			return false, err
		}
		req.Close = true // enforce a new connection to hit different HA API servers
		if len(etag) > 0 {
			req.Header.Set("If-None-Match", fmt.Sprintf(`"%s"`, etag))
		}
		resp, err := client.Do(req)
		if err != nil {
			return false, err
		}
		defer resp.Body.Close()
		if resp.StatusCode == http.StatusNotModified {
			spec = etagSpec
		} else if resp.StatusCode != http.StatusOK {
			return false, fmt.Errorf("unexpected response: %d", resp.StatusCode)
		} else if bs, err := ioutil.ReadAll(resp.Body); err != nil {
			return false, err
		} else if err := json.Unmarshal(bs, spec); err != nil {
			return false, err
		} else {
			etag = strings.Trim(resp.Header.Get("ETag"), `"`)
			etagSpec = spec
		}

		var ok bool
		ok, lastMsg = pred(spec)
		return ok, nil
	})); err != nil {
		return fmt.Errorf("failed to wait for OpenAPI spec validating condition: %v; lastMsg: %s", err, lastMsg)
	}
	return nil
}

// convertJSONSchemaProps converts JSONSchemaProps in YAML to spec.Schema
func convertJSONSchemaProps(in []byte, out *spec.Schema) error {
	external := apiextensionsv1.JSONSchemaProps{}
	if err := yaml.UnmarshalStrict(in, &external); err != nil {
		return err
	}
	internal := apiextensions.JSONSchemaProps{}
	if err := apiextensionsv1.Convert_v1_JSONSchemaProps_To_apiextensions_JSONSchemaProps(&external, &internal, nil); err != nil {
		return err
	}
	if err := validation.ConvertJSONSchemaPropsWithPostProcess(&internal, out, validation.StripUnsupportedFormatsPostProcess); err != nil {
		return err
	}
	return nil
}

// dropDefaults drops properties and extension that we added to a schema
func dropDefaults(s *spec.Schema) {
	delete(s.Properties, "metadata")
	delete(s.Properties, "apiVersion")
	delete(s.Properties, "kind")
	delete(s.Extensions, "x-kubernetes-group-version-kind")
}

func verifyKubectlExplain(ns, name, pattern string) error {
	result, err := framework.RunKubectl(ns, "explain", name)
	if err != nil {
		return fmt.Errorf("failed to explain %s: %v", name, err)
	}
	r := regexp.MustCompile(pattern)
	if !r.Match([]byte(result)) {
		return fmt.Errorf("kubectl explain %s result {%s} doesn't match pattern {%s}", name, result, pattern)
	}
	return nil
}

// definitionName returns the openapi definition name for given CRD in given version
func definitionName(crd *crd.TestCrd, version string) string {
	return openapiutil.ToRESTFriendlyName(fmt.Sprintf("%s/%s/%s", crd.Crd.Spec.Group, version, crd.Crd.Spec.Names.Kind))
}

var schemaFoo = []byte(`description: Foo CRD for Testing
type: object
properties:
  spec:
    type: object
    description: Specification of Foo
    properties:
      bars:
        description: List of Bars and their specs.
        type: array
        items:
          type: object
          required:
          - name
          properties:
            name:
              description: Name of Bar.
              type: string
            age:
              description: Age of Bar.
              type: string
            bazs:
              description: List of Bazs.
              items:
                type: string
              type: array
  status:
    description: Status of Foo
    type: object
    properties:
      bars:
        description: List of Bars and their statuses.
        type: array
        items:
          type: object
          properties:
            name:
              description: Name of Bar.
              type: string
            available:
              description: Whether the Bar is installed.
              type: boolean
            quxType:
              description: Indicates to external qux type.
              pattern: in-tree|out-of-tree
              type: string`)

var schemaCustomService = []byte(`description: CustomService CRD for Testing
type: object
properties:
  spec:
    description: Specification of CustomService
    type: object
    properties:
      dummy:
        description: Dummy property.
        type: string
`)

var schemaWaldo = []byte(`description: Waldo CRD for Testing
type: object
properties:
  spec:
    description: Specification of Waldo
    type: object
    properties:
      dummy:
        description: Dummy property.
        type: object
  status:
    description: Status of Waldo
    type: object
    properties:
      bars:
        description: List of Bars and their statuses.
        type: array
        items:
          type: object`)

var schemaPreserveRoot = []byte(`description: preserve-unknown-properties at root for Testing
x-kubernetes-preserve-unknown-fields: true
type: object
properties:
  spec:
    description: Specification of Waldo
    type: object
    properties:
      dummy:
        description: Dummy property.
        type: object
  status:
    description: Status of Waldo
    type: object
    properties:
      bars:
        description: List of Bars and their statuses.
        type: array
        items:
          type: object`)

var schemaPreserveNested = []byte(`description: preserve-unknown-properties in nested field for Testing
type: object
properties:
  spec:
    description: Specification of Waldo
    type: object
    x-kubernetes-preserve-unknown-fields: true
    properties:
      dummy:
        description: Dummy property.
        type: object
  status:
    description: Status of Waldo
    type: object
    properties:
      bars:
        description: List of Bars and their statuses.
        type: array
        items:
          type: object`)<|MERGE_RESOLUTION|>--- conflicted
+++ resolved
@@ -507,15 +507,11 @@
 	return setupCRDAndVerifySchema(f, schema, expect, groupSuffix, versions...)
 }
 
-<<<<<<< HEAD
-func setupCRDAndVerifySchema(f *framework.Framework, schema, expect []byte, groupSuffix string, versions ...string) (tCRD *crd.TestCrd, err error) {
-=======
 func setupCRDAndVerifySchema(f *framework.Framework, schema, expect []byte, groupSuffix string, versions ...string) (*crd.TestCrd, error) {
 	return setupCRDAndVerifySchemaWithOptions(f, schema, expect, groupSuffix, versions)
 }
 
 func setupCRDAndVerifySchemaWithOptions(f *framework.Framework, schema, expect []byte, groupSuffix string, versions []string, options ...crd.Option) (tCRD *crd.TestCrd, err error) {
->>>>>>> ee25ac90
 	defer func() {
 		if err == nil {
 			framework.Logf("sleeping 45 seconds before running the actual tests, we hope that during all API servers converge during that window, see %q for more", "https://github.com/kubernetes/kubernetes/pull/90452")
@@ -534,11 +530,7 @@
 		}
 	}
 
-<<<<<<< HEAD
-	tCRD, err = crd.CreateMultiVersionTestCRD(f, group, func(crd *apiextensionsv1.CustomResourceDefinition) {
-=======
 	options = append(options, func(crd *apiextensionsv1.CustomResourceDefinition) {
->>>>>>> ee25ac90
 		var apiVersions []apiextensionsv1.CustomResourceDefinitionVersion
 		for i, version := range versions {
 			version := apiextensionsv1.CustomResourceDefinitionVersion{
