/*
Copyright 2017 The Kubernetes Authors.

Licensed under the Apache License, Version 2.0 (the "License");
you may not use this file except in compliance with the License.
You may obtain a copy of the License at

    http://www.apache.org/licenses/LICENSE-2.0

Unless required by applicable law or agreed to in writing, software
distributed under the License is distributed on an "AS IS" BASIS,
WITHOUT WARRANTIES OR CONDITIONS OF ANY KIND, either express or implied.
See the License for the specific language governing permissions and
limitations under the License.
*/

package image

import (
	"bufio"
	"bytes"
	"crypto/sha256"
	"encoding/base64"
	"fmt"
	"io"
	"net/http"
	"os"
	"regexp"
	"strings"

	yaml "go.yaml.in/yaml/v2"
)

// RegistryList holds public and private image registries
type RegistryList struct {
	PromoterE2eRegistry      string `yaml:"promoterE2eRegistry"`
	BuildImageRegistry       string `yaml:"buildImageRegistry"`
	InvalidRegistry          string `yaml:"invalidRegistry"`
	GcEtcdRegistry           string `yaml:"gcEtcdRegistry"`
	GcRegistry               string `yaml:"gcRegistry"`
	SigStorageRegistry       string `yaml:"sigStorageRegistry"`
	PrivateRegistry          string `yaml:"privateRegistry"`
	DockerLibraryRegistry    string `yaml:"dockerLibraryRegistry"`
	CloudProviderGcpRegistry string `yaml:"cloudProviderGcpRegistry"`
}

// Config holds an images registry, name, and version
type Config struct {
	registry string
	name     string
	version  string
}

// SetRegistry sets an image registry in a Config struct
func (i *Config) SetRegistry(registry string) {
	i.registry = registry
}

// SetName sets an image name in a Config struct
func (i *Config) SetName(name string) {
	i.name = name
}

// SetVersion sets an image version in a Config struct
func (i *Config) SetVersion(version string) {
	i.version = version
}

func Init(repoList string) {
	registry, imageConfigs, originalImageConfigs = readRepoList(repoList)
}

func readRepoList(repoList string) (RegistryList, map[ImageID]Config, map[ImageID]Config) {
	registry := initRegistry

	if repoList == "" {
		imageConfigs, originalImageConfigs := initImageConfigs(registry)
		return registry, imageConfigs, originalImageConfigs
	}

	var fileContent []byte
	var err error
	if strings.HasPrefix(repoList, "https://") || strings.HasPrefix(repoList, "http://") {
		var b bytes.Buffer
		err = readFromURL(repoList, bufio.NewWriter(&b))
		if err != nil {
			panic(fmt.Errorf("error reading '%v' url contents: %v", repoList, err))
		}
		fileContent = b.Bytes()
	} else {
		fileContent, err = os.ReadFile(repoList)
		if err != nil {
			panic(fmt.Errorf("error reading '%v' file contents: %v", repoList, err))
		}
	}

	err = yaml.Unmarshal(fileContent, &registry)
	if err != nil {
		panic(fmt.Errorf("error unmarshalling '%v' YAML file: %v", repoList, err))
	}

	imageConfigs, originalImageConfigs := initImageConfigs(registry)

	return registry, imageConfigs, originalImageConfigs

}

// Essentially curl url | writer
func readFromURL(url string, writer io.Writer) error {
	httpTransport := new(http.Transport)
	httpTransport.Proxy = http.ProxyFromEnvironment

	c := &http.Client{Transport: httpTransport}
	r, err := c.Get(url)
	if err != nil {
		return err
	}
	defer r.Body.Close()
	if r.StatusCode >= 400 {
		return fmt.Errorf("%v returned %d", url, r.StatusCode)
	}
	_, err = io.Copy(writer, r.Body)
	if err != nil {
		return err
	}
	return nil
}

var (
	initRegistry = RegistryList{
<<<<<<< HEAD
		GcAuthenticatedRegistry:  "gcr.io/authenticated-image-pulling",
=======
		// TODO: https://github.com/kubernetes/kubernetes/issues/130271
		// Eliminate PrivateRegistry.
>>>>>>> 08b53672
		PromoterE2eRegistry:      "registry.k8s.io/e2e-test-images",
		BuildImageRegistry:       "registry.k8s.io/build-image",
		InvalidRegistry:          "invalid.registry.k8s.io/invalid",
		GcEtcdRegistry:           "registry.k8s.io",
		GcRegistry:               "registry.k8s.io",
		SigStorageRegistry:       "registry.k8s.io/sig-storage",
		PrivateRegistry:          "gcr.io/k8s-authenticated-test",
		DockerLibraryRegistry:    "docker.io/library",
		CloudProviderGcpRegistry: "registry.k8s.io/cloud-provider-gcp",
	}

	registry, imageConfigs, originalImageConfigs = readRepoList(os.Getenv("KUBE_TEST_REPO_LIST"))
)

type ImageID int

const (
	// None is to be used for unset/default images
	None ImageID = iota
	// AgnhostPrev image
	AgnhostPrev
	// Agnhost image
	Agnhost
	// AgnhostPrivate image
	AgnhostPrivate
	// APIServer image
	APIServer
	// AppArmorLoader image
	AppArmorLoader
<<<<<<< HEAD
	// AuthenticatedAlpine image
	AuthenticatedAlpine
	// AuthenticatedWindowsNanoServer image
	AuthenticatedWindowsNanoServer
=======
>>>>>>> 08b53672
	// BusyBox image
	BusyBox
	// DistrolessIptables Image
	DistrolessIptables
	// Etcd image
	Etcd
	// InvalidRegistryImage image
	InvalidRegistryImage
	// IpcUtils image
	IpcUtils
	// JessieDnsutils image
	JessieDnsutils
	// Kitten image
	Kitten
	// Nautilus image
	Nautilus
	// NFSProvisioner image
	NFSProvisioner
	// Nginx image
	Nginx
	// NginxNew image
	NginxNew
	// NodePerfNpbEp image
	NodePerfNpbEp
	// NodePerfNpbIs image
	NodePerfNpbIs
	// NodePerfTfWideDeep image
	NodePerfTfWideDeep
	// Nonewprivs image
	Nonewprivs
	// NonRoot runs with a default user of 1234
	NonRoot
	// Pause - when these values are updated, also update cmd/kubelet/app/options/container_runtime.go
	// Pause image
	Pause
	// Perl image
	Perl
	// RegressionIssue74839 image
	RegressionIssue74839
	// ResourceConsumer image
	ResourceConsumer
	// VolumeNFSServer image
	VolumeNFSServer
	// VolumeISCSIServer image
	VolumeISCSIServer
)

func initImageConfigs(list RegistryList) (map[ImageID]Config, map[ImageID]Config) {
	configs := map[ImageID]Config{}
	configs[AgnhostPrev] = Config{list.PromoterE2eRegistry, "agnhost", "2.55"}
	configs[Agnhost] = Config{list.PromoterE2eRegistry, "agnhost", "2.59"}
	configs[AgnhostPrivate] = Config{list.PrivateRegistry, "agnhost", "2.6"}
<<<<<<< HEAD
	configs[AuthenticatedAlpine] = Config{list.GcAuthenticatedRegistry, "alpine", "3.7"}
	configs[AuthenticatedWindowsNanoServer] = Config{list.GcAuthenticatedRegistry, "windows-nanoserver", "v1"}
	configs[APIServer] = Config{list.PromoterE2eRegistry, "sample-apiserver", "1.29.2"}
	configs[AppArmorLoader] = Config{list.PromoterE2eRegistry, "apparmor-loader", "1.4"}
	configs[BusyBox] = Config{list.PromoterE2eRegistry, "busybox", "1.37.0-1"}
	configs[DistrolessIptables] = Config{list.BuildImageRegistry, "distroless-iptables", "v0.7.11"}
	configs[Etcd] = Config{list.GcEtcdRegistry, "etcd", "3.6.4-0"}
	configs[Httpd] = Config{list.PromoterE2eRegistry, "httpd", "2.4.38-4"}
	configs[HttpdNew] = Config{list.PromoterE2eRegistry, "httpd", "2.4.39-4"}
=======
	configs[APIServer] = Config{list.PromoterE2eRegistry, "sample-apiserver", "1.29.2"}
	configs[AppArmorLoader] = Config{list.PromoterE2eRegistry, "apparmor-loader", "1.4"}
	configs[BusyBox] = Config{list.PromoterE2eRegistry, "busybox", "1.37.0-1"}
	configs[DistrolessIptables] = Config{list.BuildImageRegistry, "distroless-iptables", "v0.8.6"}
	configs[Etcd] = Config{list.GcEtcdRegistry, "etcd", "3.6.6-0"}
>>>>>>> 08b53672
	configs[InvalidRegistryImage] = Config{list.InvalidRegistry, "alpine", "3.1"}
	configs[IpcUtils] = Config{list.PromoterE2eRegistry, "ipc-utils", "1.3"}
	configs[JessieDnsutils] = Config{list.PromoterE2eRegistry, "jessie-dnsutils", "1.7"}
	configs[Kitten] = Config{list.PromoterE2eRegistry, "kitten", "1.7"}
	configs[Nautilus] = Config{list.PromoterE2eRegistry, "nautilus", "1.7"}
	configs[NFSProvisioner] = Config{list.SigStorageRegistry, "nfs-provisioner", "v4.0.8"}
	configs[Nginx] = Config{list.PromoterE2eRegistry, "nginx", "1.14-4"}
	configs[NginxNew] = Config{list.PromoterE2eRegistry, "nginx", "1.15-4"}
	configs[NodePerfNpbEp] = Config{list.PromoterE2eRegistry, "node-perf/npb-ep", "1.2"}
	configs[NodePerfNpbIs] = Config{list.PromoterE2eRegistry, "node-perf/npb-is", "1.2"}
	configs[NodePerfTfWideDeep] = Config{list.PromoterE2eRegistry, "node-perf/tf-wide-deep", "1.3"}
	configs[Nonewprivs] = Config{list.PromoterE2eRegistry, "nonewprivs", "1.3"}
	configs[NonRoot] = Config{list.PromoterE2eRegistry, "nonroot", "1.4"}
	// Pause - when these values are updated, also update cmd/kubelet/app/options/container_runtime.go
	configs[Pause] = Config{list.GcRegistry, "pause", "3.10.1"}
	configs[Perl] = Config{list.PromoterE2eRegistry, "perl", "5.26"}
	configs[RegressionIssue74839] = Config{list.PromoterE2eRegistry, "regression-issue-74839", "1.4"}
	configs[ResourceConsumer] = Config{list.PromoterE2eRegistry, "resource-consumer", "1.13"}
	configs[VolumeNFSServer] = Config{list.PromoterE2eRegistry, "volume/nfs", "1.4"}
	configs[VolumeISCSIServer] = Config{list.PromoterE2eRegistry, "volume/iscsi", "2.6"}

	// This adds more config entries. Those have no pre-defined ImageID number,
	// but will be used via ReplaceRegistryInImageURL when deploying
	// CSI drivers (test/e2e/storage/util/create.go).
	appendCSIImageConfigs(configs)

	// if requested, map all the SHAs into a known format based on the input
	originalImageConfigs := configs
	if repo := os.Getenv("KUBE_TEST_REPO"); len(repo) > 0 {
		configs = GetMappedImageConfigs(originalImageConfigs, repo)
	}

	return configs, originalImageConfigs
}

// GetMappedImageConfigs returns the images if they were mapped to the provided
// image repository.
func GetMappedImageConfigs(originalImageConfigs map[ImageID]Config, repo string) map[ImageID]Config {
	configs := make(map[ImageID]Config)
	for i, config := range originalImageConfigs {
		switch i {
<<<<<<< HEAD
		case InvalidRegistryImage, AuthenticatedAlpine,
			AuthenticatedWindowsNanoServer, AgnhostPrivate:
=======
		case InvalidRegistryImage, AgnhostPrivate:
>>>>>>> 08b53672
			// These images are special and can't be run out of the cloud - some because they
			// are authenticated, and others because they are not real images. Tests that depend
			// on these images can't be run without access to the public internet.
			configs[i] = config
			continue
		}

		// Build a new tag with the ImageID, a hash of the image spec (to be unique) and
		// shorten and make the pull spec "safe" so it will fit in the tag
		configs[i] = getRepositoryMappedConfig(i, config, repo)
	}
	return configs
}

var (
	reCharSafe = regexp.MustCompile(`[^\w]`)
	reDashes   = regexp.MustCompile(`-+`)
)

// getRepositoryMappedConfig maps an existing image to the provided repo, generating a
// tag that is unique with the input config. The tag will contain the imageID, a hash of
// the image spec (to be unique) and shorten and make the pull spec "safe" so it will
// fit in the tag to allow a human to recognize the value. If imageID is None, then no
// imageID will be added to the tag.
func getRepositoryMappedConfig(imageID ImageID, config Config, repo string) Config {
	parts := strings.SplitN(repo, "/", 2)
	registry, name := parts[0], parts[1]

	pullSpec := config.GetE2EImage()

	h := sha256.New()
	h.Write([]byte(pullSpec))
	hash := base64.RawURLEncoding.EncodeToString(h.Sum(nil))[:16]

	shortName := reCharSafe.ReplaceAllLiteralString(pullSpec, "-")
	shortName = reDashes.ReplaceAllLiteralString(shortName, "-")
	maxLength := 127 - 16 - 6 - 10
	if len(shortName) > maxLength {
		shortName = shortName[len(shortName)-maxLength:]
	}
	var version string
	if imageID == None {
		version = fmt.Sprintf("e2e-%s-%s", shortName, hash)
	} else {
		version = fmt.Sprintf("e2e-%d-%s-%s", imageID, shortName, hash)
	}

	return Config{
		registry: registry,
		name:     name,
		version:  version,
	}
}

// GetOriginalImageConfigs returns the configuration before any mapping rules.
func GetOriginalImageConfigs() map[ImageID]Config {
	return originalImageConfigs
}

// GetImageConfigs returns the map of imageConfigs
func GetImageConfigs() map[ImageID]Config {
	return imageConfigs
}

// GetConfig returns the Config object for an image
func GetConfig(image ImageID) Config {
	return imageConfigs[image]
}

// GetE2EImage returns the fully qualified URI to an image (including version)
func GetE2EImage(image ImageID) string {
	return fmt.Sprintf("%s/%s:%s", imageConfigs[image].registry, imageConfigs[image].name, imageConfigs[image].version)
}

// GetE2EImage returns the fully qualified URI to an image (including version)
func (i *Config) GetE2EImage() string {
	return fmt.Sprintf("%s/%s:%s", i.registry, i.name, i.version)
}

// GetPauseImageName returns the pause image name with proper version
func GetPauseImageName() string {
	return GetE2EImage(Pause)
}

// ReplaceRegistryInImageURL replaces the registry in the image URL with a custom one based
// on the configured registries.
func ReplaceRegistryInImageURL(imageURL string) (string, error) {
	return replaceRegistryInImageURLWithList(imageURL, registry)
}

// replaceRegistryInImageURLWithList replaces the registry in the image URL with a custom one based
// on the given registry list.
func replaceRegistryInImageURLWithList(imageURL string, reg RegistryList) (string, error) {
	parts := strings.Split(imageURL, "/")
	countParts := len(parts)
	registryAndUser := strings.Join(parts[:countParts-1], "/")

	if repo := os.Getenv("KUBE_TEST_REPO"); len(repo) > 0 {
		imageID := None
		for i, v := range originalImageConfigs {
			if v.GetE2EImage() == imageURL {
				imageID = i
				break
			}
		}
		last := strings.SplitN(parts[countParts-1], ":", 2)
		if len(last) == 1 {
			return "", fmt.Errorf("image %q is required to be in an image:tag format", imageURL)
		}
		config := getRepositoryMappedConfig(imageID, Config{
			registry: parts[0],
			name:     strings.Join([]string{strings.Join(parts[1:countParts-1], "/"), last[0]}, "/"),
			version:  last[1],
		}, repo)
		return config.GetE2EImage(), nil
	}

	switch registryAndUser {
	case initRegistry.GcRegistry:
		registryAndUser = reg.GcRegistry
	case initRegistry.SigStorageRegistry:
		registryAndUser = reg.SigStorageRegistry
	case initRegistry.PrivateRegistry:
		registryAndUser = reg.PrivateRegistry
	case initRegistry.InvalidRegistry:
		registryAndUser = reg.InvalidRegistry
	case initRegistry.PromoterE2eRegistry:
		registryAndUser = reg.PromoterE2eRegistry
	case initRegistry.BuildImageRegistry:
		registryAndUser = reg.BuildImageRegistry
	case initRegistry.DockerLibraryRegistry:
		registryAndUser = reg.DockerLibraryRegistry
	case initRegistry.CloudProviderGcpRegistry:
		registryAndUser = reg.CloudProviderGcpRegistry
	default:
		if countParts == 1 {
			// We assume we found an image from docker hub library
			// e.g. openjdk -> docker.io/library/openjdk
			registryAndUser = reg.DockerLibraryRegistry
			break
		}

		return "", fmt.Errorf("Registry: %s is missing in test/utils/image/manifest.go, please add the registry, otherwise the test will fail on air-gapped clusters", registryAndUser)
	}

	return fmt.Sprintf("%s/%s", registryAndUser, parts[countParts-1]), nil
}<|MERGE_RESOLUTION|>--- conflicted
+++ resolved
@@ -128,12 +128,8 @@
 
 var (
 	initRegistry = RegistryList{
-<<<<<<< HEAD
-		GcAuthenticatedRegistry:  "gcr.io/authenticated-image-pulling",
-=======
 		// TODO: https://github.com/kubernetes/kubernetes/issues/130271
 		// Eliminate PrivateRegistry.
->>>>>>> 08b53672
 		PromoterE2eRegistry:      "registry.k8s.io/e2e-test-images",
 		BuildImageRegistry:       "registry.k8s.io/build-image",
 		InvalidRegistry:          "invalid.registry.k8s.io/invalid",
@@ -163,13 +159,6 @@
 	APIServer
 	// AppArmorLoader image
 	AppArmorLoader
-<<<<<<< HEAD
-	// AuthenticatedAlpine image
-	AuthenticatedAlpine
-	// AuthenticatedWindowsNanoServer image
-	AuthenticatedWindowsNanoServer
-=======
->>>>>>> 08b53672
 	// BusyBox image
 	BusyBox
 	// DistrolessIptables Image
@@ -222,23 +211,11 @@
 	configs[AgnhostPrev] = Config{list.PromoterE2eRegistry, "agnhost", "2.55"}
 	configs[Agnhost] = Config{list.PromoterE2eRegistry, "agnhost", "2.59"}
 	configs[AgnhostPrivate] = Config{list.PrivateRegistry, "agnhost", "2.6"}
-<<<<<<< HEAD
-	configs[AuthenticatedAlpine] = Config{list.GcAuthenticatedRegistry, "alpine", "3.7"}
-	configs[AuthenticatedWindowsNanoServer] = Config{list.GcAuthenticatedRegistry, "windows-nanoserver", "v1"}
-	configs[APIServer] = Config{list.PromoterE2eRegistry, "sample-apiserver", "1.29.2"}
-	configs[AppArmorLoader] = Config{list.PromoterE2eRegistry, "apparmor-loader", "1.4"}
-	configs[BusyBox] = Config{list.PromoterE2eRegistry, "busybox", "1.37.0-1"}
-	configs[DistrolessIptables] = Config{list.BuildImageRegistry, "distroless-iptables", "v0.7.11"}
-	configs[Etcd] = Config{list.GcEtcdRegistry, "etcd", "3.6.4-0"}
-	configs[Httpd] = Config{list.PromoterE2eRegistry, "httpd", "2.4.38-4"}
-	configs[HttpdNew] = Config{list.PromoterE2eRegistry, "httpd", "2.4.39-4"}
-=======
 	configs[APIServer] = Config{list.PromoterE2eRegistry, "sample-apiserver", "1.29.2"}
 	configs[AppArmorLoader] = Config{list.PromoterE2eRegistry, "apparmor-loader", "1.4"}
 	configs[BusyBox] = Config{list.PromoterE2eRegistry, "busybox", "1.37.0-1"}
 	configs[DistrolessIptables] = Config{list.BuildImageRegistry, "distroless-iptables", "v0.8.6"}
 	configs[Etcd] = Config{list.GcEtcdRegistry, "etcd", "3.6.6-0"}
->>>>>>> 08b53672
 	configs[InvalidRegistryImage] = Config{list.InvalidRegistry, "alpine", "3.1"}
 	configs[IpcUtils] = Config{list.PromoterE2eRegistry, "ipc-utils", "1.3"}
 	configs[JessieDnsutils] = Config{list.PromoterE2eRegistry, "jessie-dnsutils", "1.7"}
@@ -280,12 +257,7 @@
 	configs := make(map[ImageID]Config)
 	for i, config := range originalImageConfigs {
 		switch i {
-<<<<<<< HEAD
-		case InvalidRegistryImage, AuthenticatedAlpine,
-			AuthenticatedWindowsNanoServer, AgnhostPrivate:
-=======
 		case InvalidRegistryImage, AgnhostPrivate:
->>>>>>> 08b53672
 			// These images are special and can't be run out of the cloud - some because they
 			// are authenticated, and others because they are not real images. Tests that depend
 			// on these images can't be run without access to the public internet.
