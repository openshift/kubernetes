# NOTE: Please do NOT add any to this list!!
#
# We are aiming to consolidate on: registry.k8s.io/e2e-test-images/agnhost
# The sources for which are in test/images/agnhost.
# If agnhost is missing functionality for your tests, please reach out to SIG Testing.
<<<<<<< HEAD
gcr.io/authenticated-image-pulling/alpine
gcr.io/authenticated-image-pulling/windows-nanoserver
=======
#
# TODO: remove gcr.io/k8s-authenticated-test/agnhost and set up a cluster-local
#       private registry via test/e2e/framework/registry.SetupRegistry() to test
#       private image pulls
>>>>>>> 08b53672
gcr.io/k8s-authenticated-test/agnhost
invalid.registry.k8s.io/invalid/alpine
registry.k8s.io/build-image/distroless-iptables
registry.k8s.io/cloud-provider-gcp/gcp-compute-persistent-disk-csi-driver
registry.k8s.io/e2e-test-images/agnhost
registry.k8s.io/e2e-test-images/apparmor-loader
registry.k8s.io/e2e-test-images/busybox
registry.k8s.io/e2e-test-images/ipc-utils
registry.k8s.io/e2e-test-images/jessie-dnsutils
registry.k8s.io/e2e-test-images/kitten
registry.k8s.io/e2e-test-images/nautilus
registry.k8s.io/e2e-test-images/nginx
registry.k8s.io/e2e-test-images/node-perf/npb-ep
registry.k8s.io/e2e-test-images/node-perf/npb-is
registry.k8s.io/e2e-test-images/node-perf/tf-wide-deep
registry.k8s.io/e2e-test-images/nonewprivs
registry.k8s.io/e2e-test-images/nonroot
registry.k8s.io/e2e-test-images/perl
registry.k8s.io/e2e-test-images/regression-issue-74839
registry.k8s.io/e2e-test-images/resource-consumer
registry.k8s.io/e2e-test-images/sample-apiserver
registry.k8s.io/e2e-test-images/volume/iscsi
registry.k8s.io/e2e-test-images/volume/nfs
registry.k8s.io/etcd
registry.k8s.io/pause
registry.k8s.io/sig-storage/csi-attacher
registry.k8s.io/sig-storage/csi-external-health-monitor-controller
registry.k8s.io/sig-storage/csi-node-driver-registrar
registry.k8s.io/sig-storage/csi-provisioner
registry.k8s.io/sig-storage/csi-resizer
registry.k8s.io/sig-storage/csi-snapshotter
registry.k8s.io/sig-storage/hello-populator
registry.k8s.io/sig-storage/hostpathplugin
registry.k8s.io/sig-storage/livenessprobe
registry.k8s.io/sig-storage/nfs-provisioner
registry.k8s.io/sig-storage/volume-data-source-validator<|MERGE_RESOLUTION|>--- conflicted
+++ resolved
@@ -3,15 +3,10 @@
 # We are aiming to consolidate on: registry.k8s.io/e2e-test-images/agnhost
 # The sources for which are in test/images/agnhost.
 # If agnhost is missing functionality for your tests, please reach out to SIG Testing.
-<<<<<<< HEAD
-gcr.io/authenticated-image-pulling/alpine
-gcr.io/authenticated-image-pulling/windows-nanoserver
-=======
 #
 # TODO: remove gcr.io/k8s-authenticated-test/agnhost and set up a cluster-local
 #       private registry via test/e2e/framework/registry.SetupRegistry() to test
 #       private image pulls
->>>>>>> 08b53672
 gcr.io/k8s-authenticated-test/agnhost
 invalid.registry.k8s.io/invalid/alpine
 registry.k8s.io/build-image/distroless-iptables
