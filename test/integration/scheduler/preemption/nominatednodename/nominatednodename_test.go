--- conflicted
+++ resolved
@@ -116,10 +116,10 @@
 					st.MakePod().Name("low-4").Priority(lowPriority).Req(map[v1.ResourceName]string{v1.ResourceCPU: "1"}).Obj(),
 				},
 				{
-					st.MakePod().Name("medium").Priority(mediumPriority).Req(map[v1.ResourceName]string{v1.ResourceCPU: "4"}).Obj(),
-				},
-				{
-					st.MakePod().Name("high").Priority(highPriority).Req(map[v1.ResourceName]string{v1.ResourceCPU: "3"}).Obj(),
+					st.MakePod().Name("medium").Priority(mediumPriority).Req(map[v1.ResourceName]string{v1.ResourceCPU: "3"}).Obj(),
+				},
+				{
+					st.MakePod().Name("high").Priority(highPriority).Req(map[v1.ResourceName]string{v1.ResourceCPU: "4"}).Obj(),
 				},
 			},
 			postChecks: []func(ctx context.Context, cs clientset.Interface, pod *v1.Pod) error{
@@ -129,11 +129,7 @@
 				// Expect NNN to be set on "high" pod after starting preemption.
 				testutils.WaitForNominatedNodeName,
 			},
-<<<<<<< HEAD
-			expectNilNominatedNodeName: true,
-=======
 			podNamesToDelete: []string{"low-1", "low-2", "low-3", "low-4"},
->>>>>>> 08b53672
 		},
 		{
 			name:         "mid-priority pod preempts low-priority pod, followed by a high-priority pod without additional preemption",
