--- conflicted
+++ resolved
@@ -856,8 +856,6 @@
 				},
 			},
 		},
-<<<<<<< HEAD
-=======
 		{
 			// This scenario verifies the fix for https://github.com/kubernetes/kubernetes/issues/134217
 			// Scenario reproduces the issue:
@@ -1209,45 +1207,30 @@
 				},
 			},
 		},
->>>>>>> 08b53672
 	}
 
 	// All test cases have the same node.
 	node := st.MakeNode().Name("node").Capacity(map[v1.ResourceName]string{v1.ResourceCPU: "4"}).Obj()
-<<<<<<< HEAD
-	for _, asyncAPICallsEnabled := range []bool{true, false} {
-=======
 	for _, asyncAPICallsEnabled := range []bool{true} {
->>>>>>> 08b53672
 		for _, test := range tests {
 			t.Run(fmt.Sprintf("%s (Async API calls enabled: %v)", test.name, asyncAPICallsEnabled), func(t *testing.T) {
 				featuregatetesting.SetFeatureGateDuringTest(t, utilfeature.DefaultFeatureGate, features.SchedulerAsyncAPICalls, asyncAPICallsEnabled)
 
 				// We need to use a custom preemption plugin to test async preemption behavior
 				delayedPreemptionPluginName := "delay-preemption"
-<<<<<<< HEAD
-				// keyed by the pod name
-				preemptionDoneChannels := make(map[string]chan struct{})
-				defer func() {
-=======
 				var lock sync.Mutex
 				// keyed by the pod name
 				preemptionDoneChannels := make(map[string]chan struct{})
 				defer func() {
 					lock.Lock()
 					defer lock.Unlock()
->>>>>>> 08b53672
 					for _, ch := range preemptionDoneChannels {
 						close(ch)
 					}
 				}()
 				registry := make(frameworkruntime.Registry)
 				var preemptionPlugin *defaultpreemption.DefaultPreemption
-<<<<<<< HEAD
-				err := registry.Register(delayedPreemptionPluginName, func(c context.Context, r runtime.Object, fh framework.Handle) (framework.Plugin, error) {
-=======
 				err := registry.Register(delayedPreemptionPluginName, func(c context.Context, r runtime.Object, fh fwk.Handle) (fwk.Plugin, error) {
->>>>>>> 08b53672
 					p, err := frameworkruntime.FactoryAdapter(plfeature.Features{EnableAsyncPreemption: true}, defaultpreemption.New)(c, &config.DefaultPreemptionArgs{
 						// Set default values to pass the validation at the initialization, not related to the test.
 						MinCandidateNodesPercentage: 10,
@@ -1266,14 +1249,10 @@
 					preemptPodFn := preemptionPlugin.Evaluator.PreemptPod
 					preemptionPlugin.Evaluator.PreemptPod = func(ctx context.Context, c preemption.Candidate, preemptor, victim *v1.Pod, pluginName string) error {
 						// block the preemption goroutine to complete until the test case allows it to proceed.
-<<<<<<< HEAD
-						if ch, ok := preemptionDoneChannels[preemptor.Name]; ok {
-=======
 						lock.Lock()
 						ch, ok := preemptionDoneChannels[preemptor.Name]
 						lock.Unlock()
 						if ok {
->>>>>>> 08b53672
 							<-ch
 						}
 						return preemptPodFn(ctx, c, preemptor, victim, pluginName)
@@ -1284,8 +1263,6 @@
 				if err != nil {
 					t.Fatalf("Error registering a filter: %v", err)
 				}
-<<<<<<< HEAD
-=======
 
 				// Register fake bind plugin that will block on binding for the specified pod name, until it receives a resume signal via the blockBindingChannel.
 				blockBindingChannel := make(chan struct{})
@@ -1321,19 +1298,12 @@
 					t.Fatalf("Error registering a reserving plugin: %v", err)
 				}
 
->>>>>>> 08b53672
 				cfg := configtesting.V1ToInternalWithDefaults(t, configv1.KubeSchedulerConfiguration{
 					Profiles: []configv1.KubeSchedulerProfile{{
 						SchedulerName: ptr.To(v1.DefaultSchedulerName),
 						Plugins: &configv1.Plugins{
 							MultiPoint: configv1.PluginSet{
 								Enabled: []configv1.Plugin{
-<<<<<<< HEAD
-									{Name: delayedPreemptionPluginName},
-								},
-								Disabled: []configv1.Plugin{
-									{Name: names.DefaultPreemption},
-=======
 									{Name: blockingBindPluginName},
 									{Name: delayedPreemptionPluginName},
 									{Name: reservingPluginName},
@@ -1341,7 +1311,6 @@
 								Disabled: []configv1.Plugin{
 									{Name: names.DefaultPreemption},
 									{Name: names.DefaultBinder},
->>>>>>> 08b53672
 								},
 							},
 						},
@@ -1394,8 +1363,6 @@
 				for _, scenario := range test.scenarios {
 					t.Logf("Running scenario: %s", scenario.name)
 					switch {
-<<<<<<< HEAD
-=======
 					case scenario.createNode != "":
 						newNode := st.MakeNode().Name(scenario.createNode).Capacity(map[v1.ResourceName]string{v1.ResourceCPU: "4"}).Obj()
 						if _, err := cs.CoreV1().Nodes().Create(ctx, newNode, metav1.CreateOptions{}); err != nil {
@@ -1406,7 +1373,6 @@
 								t.Fatalf("Failed to delete the Node %q: %v", newNode.Name, err)
 							}
 						}()
->>>>>>> 08b53672
 					case scenario.createPod != nil:
 						if scenario.createPod.count == nil {
 							scenario.createPod.count = ptr.To(1)
@@ -1438,28 +1404,15 @@
 							t.Fatal(lastFailure)
 						}
 
-<<<<<<< HEAD
-						preemptionDoneChannels[scenario.schedulePod.podName] = make(chan struct{})
-						testCtx.Scheduler.ScheduleOne(testCtx.Ctx)
-=======
 						lock.Lock()
 						preemptionDoneChannels[scenario.schedulePod.podName] = make(chan struct{})
 						lock.Unlock()
 						testCtx.Scheduler.ScheduleOne(testCtx.Ctx)
 
->>>>>>> 08b53672
 						if scenario.schedulePod.expectSuccess {
 							if err := wait.PollUntilContextTimeout(testCtx.Ctx, 200*time.Millisecond, wait.ForeverTestTimeout, false, testutils.PodScheduled(cs, testCtx.NS.Name, scenario.schedulePod.podName)); err != nil {
 								t.Fatalf("Expected the pod %s to be scheduled", scenario.schedulePod.podName)
 							}
-<<<<<<< HEAD
-						} else {
-							if !podInUnschedulablePodPool(t, testCtx.Scheduler.SchedulingQueue, scenario.schedulePod.podName) {
-								t.Fatalf("Expected the pod %s to be in the queue after the scheduling attempt", scenario.schedulePod.podName)
-							}
-						}
-					case scenario.completePreemption != "":
-=======
 						} else if scenario.schedulePod.expectUnschedulable {
 							if !podInUnschedulablePodPool(t, testCtx.Scheduler.SchedulingQueue, scenario.schedulePod.podName) {
 								t.Fatalf("Expected the pod %s to be in the unschedulable queue after the scheduling attempt", scenario.schedulePod.podName)
@@ -1474,17 +1427,13 @@
 						testCtx.Scheduler.SchedulingQueue.Activate(logger, m)
 					case scenario.completePreemption != "":
 						lock.Lock()
->>>>>>> 08b53672
 						if _, ok := preemptionDoneChannels[scenario.completePreemption]; !ok {
 							t.Fatalf("The preemptor Pod %q is not running preemption", scenario.completePreemption)
 						}
 
 						close(preemptionDoneChannels[scenario.completePreemption])
 						delete(preemptionDoneChannels, scenario.completePreemption)
-<<<<<<< HEAD
-=======
 						lock.Unlock()
->>>>>>> 08b53672
 					case scenario.podGatedInQueue != "":
 						// make sure the Pod is in the queue in the first place.
 						if !podInUnschedulablePodPool(t, testCtx.Scheduler.SchedulingQueue, scenario.podGatedInQueue) {
@@ -1503,8 +1452,6 @@
 						}); err != nil {
 							t.Fatalf("Expected the pod %s to be running preemption", createdPods[*scenario.podRunningPreemption].Name)
 						}
-<<<<<<< HEAD
-=======
 					case scenario.resumeBind:
 						blockBindingChannel <- struct{}{}
 					case scenario.verifyPodInUnschedulable != "":
@@ -1519,7 +1466,6 @@
 							// If a different error occurred, it means that the pod got unexpectedly activated, or something else went wrong.
 							t.Fatalf("Error in scenario verifyPodInUnschedulable: %v", err)
 						}
->>>>>>> 08b53672
 					}
 				}
 			})
@@ -1544,9 +1490,6 @@
 		}
 	}
 	return false
-<<<<<<< HEAD
-}
-=======
 }
 
 // unschedulablePod checks if the given Pod is in the unschedulable queue and returns it.
@@ -1675,5 +1618,4 @@
 var _ fwk.PreFilterPlugin = &reservingPlugin{}
 var _ fwk.FilterPlugin = &reservingPlugin{}
 var _ fwk.PreFilterExtensions = &reservingPlugin{}
-var _ fwk.ReservePlugin = &reservingPlugin{}
->>>>>>> 08b53672
+var _ fwk.ReservePlugin = &reservingPlugin{}