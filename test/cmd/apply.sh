--- conflicted
+++ resolved
@@ -288,11 +288,7 @@
   # Pre-Condition: namepace does not exist and no POD exists
   output_message=$(! kubectl get namespace multi-resource-ns 2>&1 "${kube_flags[@]:?}")
   kube::test::if_has_string "${output_message}" 'namespaces "multi-resource-ns" not found'
-<<<<<<< HEAD
-  kube::test::get_object_assert pods "{{range.items}}{{${id_field:?}}}:{{end}}" ''
-=======
   kube::test::wait_object_assert pods "{{range.items}}{{${id_field:?}}}:{{end}}" ''
->>>>>>> ee25ac90
   # First pass, namespace is created, but pod is not (since namespace does not exist yet).
   output_message=$(! kubectl apply -f hack/testdata/multi-resource-1.yaml 2>&1 "${kube_flags[@]:?}")
   kube::test::if_has_string "${output_message}" 'namespaces "multi-resource-ns" not found'
