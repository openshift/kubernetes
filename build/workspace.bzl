--- conflicted
+++ resolved
@@ -148,18 +148,6 @@
             repository = "debian-iptables",
             # Ensure the digests above are updated to match a new tag
             tag = "v12.1.0",  # ignored, but kept here for documentation
-<<<<<<< HEAD
-        )
-
-        container_pull(
-            name = "debian-hyperkube-base-" + arch,
-            architecture = arch,
-            digest = _digest(_DEBIAN_HYPERKUBE_BASE_DIGEST, arch),
-            registry = "k8s.gcr.io",
-            repository = "debian-hyperkube-base",
-            tag = "0.12.1",  # ignored, but kept here for documentation
-=======
->>>>>>> ee25ac90
         )
 
 def etcd_tarballs():
