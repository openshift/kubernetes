--- conflicted
+++ resolved
@@ -68,8 +68,6 @@
 	selectiveLock *sync.Mutex
 
 	client parallel_support.Client
-
-	annotateFn AnnotateFunc
 }
 
 func NewSuite() *Suite {
@@ -116,17 +114,8 @@
 	}
 	ApplyNestedFocusPolicyToTree(suite.tree)
 	specs := GenerateSpecsFromTreeRoot(suite.tree)
-<<<<<<< HEAD
-	if suite.annotateFn != nil {
-		for _, spec := range specs {
-			suite.annotateFn(spec.Text(), spec)
-		}
-	}
-	specs, hasProgrammaticFocus := ApplyFocusToSpecs(specs, description, suiteLabels, suiteConfig)
-=======
 	specs, hasProgrammaticFocus := ApplyFocusToSpecs(specs, description, suiteLabels, suiteSemVerConstraints, suiteConfig)
 	specs = ComputeAroundNodes(specs)
->>>>>>> 08b53672
 
 	suite.phase = PhaseRun
 	suite.client = client
