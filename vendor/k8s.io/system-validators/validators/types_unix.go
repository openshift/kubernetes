//go:build !windows
// +build !windows

/*
Copyright 2017 The Kubernetes Authors.

Licensed under the Apache License, Version 2.0 (the "License");
you may not use this file except in compliance with the License.
You may obtain a copy of the License at

    http://www.apache.org/licenses/LICENSE-2.0

Unless required by applicable law or agreed to in writing, software
distributed under the License is distributed on an "AS IS" BASIS,
WITHOUT WARRANTIES OR CONDITIONS OF ANY KIND, either express or implied.
See the License for the specific language governing permissions and
limitations under the License.
*/

package system

import (
	"fmt"
	"strings"

	"golang.org/x/sys/unix"
)

// DefaultSysSpec is the default SysSpec for Linux
var DefaultSysSpec = SysSpec{
	OS: "Linux",
	KernelSpec: KernelSpec{
		// 5.4, 5.10, 5.15 is an active kernel Long Term Support (LTS) release, tracked in https://www.kernel.org/category/releases.html.
		Versions:     []string{`^5\.4.*$`, `^5\.10.*$`, `^5\.15.*$`, `^([6-9]|[1-9][0-9]+)\.([0-9]+)\.([0-9]+).*$`},
		VersionsNote: "Supported LTS versions from the 5.x series are 5.4, 5.10 and 5.15. Any 6.x version is also supported. For cgroups v2 support, the recommended version is 5.10 or newer",
		// TODO(random-liu): Add more config
		// TODO(random-liu): Add description for each kernel configuration:
		Required: []KernelConfig{
			{Name: "NAMESPACES"},
			{Name: "NET_NS"},
			{Name: "PID_NS"},
			{Name: "IPC_NS"},
			{Name: "UTS_NS"},
<<<<<<< HEAD
			{Name: "CGROUPS"},
=======
>>>>>>> 08b53672
			{Name: "CPUSETS"},
			{Name: "MEMCG"},
			{Name: "INET"},
			{Name: "EXT4_FS"},
			{Name: "PROC_FS"},
			{Name: "NETFILTER_XT_TARGET_REDIRECT", Aliases: []string{"IP_NF_TARGET_REDIRECT"}},
			{Name: "NETFILTER_XT_MATCH_COMMENT"},
			{Name: "FAIR_GROUP_SCHED"},
		},
		RequiredCgroupsV1: []KernelConfig{
			{Name: "CGROUPS", Description: "Required for cgroups."},
			{Name: "CGROUP_CPUACCT", Description: "Required for cpuacct controller, used in simple CPU accounting controller."},
			{Name: "CGROUP_DEVICE", Description: "Required for device controller."},
			{Name: "CGROUP_FREEZER", Description: "Required for freezer controller."},
			{Name: "CGROUP_PIDS", Description: "Required for PIDs controller."},
			{Name: "CGROUP_SCHED", Description: "Required for CPU controller."},
		},
		RequiredCgroupsV2: []KernelConfig{
			{Name: "CGROUPS", Description: "Required for cgroups."},
			{Name: "CGROUP_BPF", Description: "Required for eBPF programs attached to cgroups, used in device controller."},
			{Name: "CGROUP_PIDS", Description: "Required for PIDs controller."},
			{Name: "CGROUP_SCHED", Description: "Required for CPU controller."},
		},
		Optional: []KernelConfig{
			{Name: "OVERLAY_FS", Aliases: []string{"OVERLAYFS_FS"}, Description: "Required for overlayfs."},
			{Name: "AUFS_FS", Description: "Required for aufs."},
			{Name: "BLK_DEV_DM", Description: "Required for devicemapper."},
			{Name: "CFS_BANDWIDTH", Description: "Required for CPU quota."},
			{Name: "SECCOMP", Description: "Required for seccomp."},
			{Name: "SECCOMP_FILTER", Description: "Required for seccomp mode 2."},
		},
		OptionalCgroupsV1: []KernelConfig{
			{Name: "CGROUP_HUGETLB", Description: "Required for hugetlb cgroup."},
		},
		OptionalCgroupsV2: []KernelConfig{
			{Name: "CGROUP_HUGETLB", Description: "Required for hugetlb cgroup."},
		},
		Forbidden: []KernelConfig{},
	},
	Cgroups: []string{"cpu", "cpuacct", "cpuset", "devices", "freezer", "memory", "pids"},
	CgroupsOptional: []string{
		// The hugetlb cgroup is optional since some kernels are compiled without support for huge pages
		// and therefore lacks corresponding hugetlb cgroup
		"hugetlb",
		// The blkio cgroup is optional since some kernels are compiled without support for block I/O throttling.
		// Containerd and cri-o will use blkio to track disk I/O and throttling in both cgroups v1 and v2.
		"blkio",
	},
	CgroupsV2: []string{"cpu", "cpuset", "devices", "freezer", "memory", "pids"},
	CgroupsV2Optional: []string{
		"hugetlb",
		// The cgroups v2 io controller is the successor of the v1 blkio controller.
		"io",
	},
	RuntimeSpec: RuntimeSpec{
		DockerSpec: &DockerSpec{
			Version:     []string{`1\.1[1-3]\..*`, `17\.0[3,6,9]\..*`, `18\.0[6,9]\..*`, `19\.03\..*`, `20\.10\..*`},
			GraphDriver: []string{"aufs", "btrfs", "overlay", "overlay2", "devicemapper", "zfs"},
		},
	},
}

// KernelValidatorHelperImpl is the 'linux' implementation of KernelValidatorHelper
type KernelValidatorHelperImpl struct{}

var _ KernelValidatorHelper = &KernelValidatorHelperImpl{}

// GetKernelReleaseVersion returns the kernel release version (ex. 4.4.0-96-generic) as a string
func (o *KernelValidatorHelperImpl) GetKernelReleaseVersion() (string, error) {
	return getKernelRelease()
}

// getKernelRelease returns the kernel release of the local machine.
func getKernelRelease() (string, error) {
	var utsname unix.Utsname
	err := unix.Uname(&utsname)
	if err != nil {
		return "", fmt.Errorf("failed to get kernel release: %w", err)
	}
	return strings.TrimSpace(unix.ByteSliceToString(utsname.Release[:])), nil
}<|MERGE_RESOLUTION|>--- conflicted
+++ resolved
@@ -41,10 +41,6 @@
 			{Name: "PID_NS"},
 			{Name: "IPC_NS"},
 			{Name: "UTS_NS"},
-<<<<<<< HEAD
-			{Name: "CGROUPS"},
-=======
->>>>>>> 08b53672
 			{Name: "CPUSETS"},
 			{Name: "MEMCG"},
 			{Name: "INET"},
